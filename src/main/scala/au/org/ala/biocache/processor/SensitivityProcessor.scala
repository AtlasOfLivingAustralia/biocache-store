package au.org.ala.biocache.processor

import au.org.ala.biocache.Config
import au.org.ala.biocache.caches.{LocationDAO, SpatialLayerDAO}
import au.org.ala.biocache.load.FullRecordMapper
import au.org.ala.biocache.model.{FullRecord, QualityAssertion, Versions}
import au.org.ala.biocache.util.{GridUtil, Json}
import au.org.ala.biocache.vocab.StateProvinces
import au.org.ala.sds.SensitiveDataService
import com.google.common.cache.CacheBuilder
import org.apache.commons.lang.StringUtils
import org.slf4j.LoggerFactory

import scala.collection.JavaConversions
import scala.collection.mutable.ArrayBuffer

/**
  * Performs sensitive data processing on the record.
  * Where required this will reduce the quality of location and event information.
  */
class SensitivityProcessor extends Processor {

  val logger = LoggerFactory.getLogger("SensitivityProcessor")

  import JavaConversions._

  //This is being initialised here because it may take some time to load all the XML records...
  val sds = new SensitiveDataService()

  def getName = "sensitive"

  val lruSensitiveLookups = CacheBuilder.newBuilder().maximumSize(10000).build[String, String]()

  /**
    * Process the supplied record.
    *
    * @param guid
    * @param raw
    * @param processed
    * @param lastProcessed
    * @return
    */
  def process(guid: String, raw: FullRecord, processed: FullRecord, lastProcessed: Option[FullRecord] = None):
  Array[QualityAssertion] = {

    // if SDS disabled, do nothing
    if (!Config.sdsEnabled) {
      return Array()
    }

    val exact = getExactSciName(raw)

    val hashKey = exact + "|" + processed.classification.taxonConceptID
    val isSensitiveString = lruSensitiveLookups.getIfPresent(hashKey)
    val isSensitive = {
      if (isSensitiveString == null) {
        val isSensitive = sds.isTaxonSensitive(Config.sdsFinder, exact, processed.classification.taxonConceptID)
        lruSensitiveLookups.put(hashKey, isSensitive.toString())
        isSensitive
      } else {
        isSensitiveString.toBoolean
      }
    }

    //is the name recognised as sensitive?
    if (!isSensitive) {
      return Array()
    }

    //needs to be performed for all records whether or not they are in Australia
    //get a map representation of the raw record for sdsFlag fields...
    val rawMap = scala.collection.mutable.Map[String, String]()
    rawMap.putAll(raw.getRawFields())
    if (rawMap.isEmpty) {
      //populate rawMap if raw.rawFields is empty
      raw.objectArray.foreach { poso =>
        val map = FullRecordMapper.mapObjectToProperties(poso, Versions.RAW)
        rawMap ++= map
      }
    }


    //use the processed versions of the coordinates for the sensitivity check if raw not available
    //this would be the case when coordinates have been derived from easting/northings or grid references
    if (!raw.location.hasCoordinates && processed.location.hasCoordinates) {
      rawMap.put("decimalLatitude", processed.location.decimalLatitude)
      rawMap.put("decimalLongitude", processed.location.decimalLongitude)
      rawMap.put("coordinatePrecision", processed.location.coordinatePrecision)
      rawMap.put("coordinateUncertaintyInMeters", processed.location.coordinateUncertaintyInMeters)
    }

    if (processed.location.hasCoordinates) {

      //do a dynamic lookup for the layers required for the SDS
      val layerIntersect = SpatialLayerDAO.intersect(
        processed.location.decimalLongitude.toDouble,
        processed.location.decimalLatitude.toDouble)

      SpatialLayerDAO.sdsLayerList.foreach { key =>
        rawMap.put(key, layerIntersect.getOrElse(key, "n/a"))
      }

      val intersectStateProvince = layerIntersect.getOrElse(Config.stateProvinceLayerID, "")

      //reset
      if (StringUtils.isBlank(intersectStateProvince)) {
        val stringMatchState = StateProvinces.matchTerm(raw.location.stateProvince)
        if (!stringMatchState.isEmpty) {
          rawMap.put("stateProvince", stringMatchState.get.canonical)
        }
      } else {
        rawMap.put("stateProvince", intersectStateProvince)
      }
    }

    //this flag stops on the fly sampling being performed by SDS
    rawMap.put(SensitiveDataService.SAMPLED_VALUES_PROVIDED, "true")

    //put the processed event date components in to allow for correct date applications of the rules
    if (processed.event.day != null)
      rawMap("day") = processed.event.day
    if (processed.event.month != null)
      rawMap("month") = processed.event.month
    if (processed.event.year != null)
      rawMap("year") = processed.event.year

    if (logger.isDebugEnabled()) {
      logger.debug("Testing with the following properties: " + rawMap + ", and ID" + processed.classification.taxonConceptID)
    }

    //SDS check - now get the ValidationOutcome from the Sensitive Data Service
    val outcome = sds.testMapDetails(Config.sdsFinder, rawMap, exact, processed.classification.taxonConceptID)

    logger.debug("SDS outcome: " + outcome)

    /** ************ SDS check end ************/

    if (outcome != null && outcome.isValid && outcome.isSensitive) {

      logger.debug("Taxon identified as sensitive.....")
      if (outcome.getResult != null) {

        val map: scala.collection.mutable.Map[String, Object] = outcome.getResult

        //convert it to a string string map
        val stringMap = map.collect {
          case (key, value) if value != null => if (key == "originalSensitiveValues") {
            val osv = value.asInstanceOf[java.util.HashMap[String, String]]
            // add the original "processed" coordinate uncertainty to the sensitive values so that it
            // can be available if necessary
            if (processed.location.coordinateUncertaintyInMeters != null) {
              osv.put("coordinateUncertaintyInMeters" + Config.persistenceManager.fieldDelimiter + "p",
                processed.location.coordinateUncertaintyInMeters)
            }
            if (raw.location.gridReference != null && raw.location.gridReference != "") {
              osv.put("gridReference", raw.location.gridReference)
            }

            //remove all the el/cl's from the original sensitive values
            SpatialLayerDAO.sdsLayerList.foreach { key => osv.remove(key) }
            val newv = Json.toJSON(osv)
            (key -> newv)
          } else {
            (key -> value.toString)
          }
        }

        //take away the values that need to be added to the processed record NOT the raw record
        val uncertainty = stringMap.get("generalisationInMetres")
        val generalisationToApplyInMetres = stringMap.get("generalisationToApplyInMetres")
        if (!uncertainty.isEmpty) {
          //we know that we have sensitised, add the uncertainty to the currently processed uncertainty
          if (StringUtils.isNotEmpty(uncertainty.get.toString)) {

            val currentUncertainty = if (StringUtils.isNotEmpty(processed.location.coordinateUncertaintyInMeters)) {
              java.lang.Float.parseFloat(processed.location.coordinateUncertaintyInMeters)
            } else {
              0
            }

            val newUncertainty = currentUncertainty + java.lang.Integer.parseInt(uncertainty.get.toString)
            processed.location.coordinateUncertaintyInMeters = newUncertainty.toString

          }
          processed.location.decimalLatitude = stringMap.getOrElse("decimalLatitude", "")
          processed.location.decimalLongitude = stringMap.getOrElse("decimalLongitude", "")
          processed.location.northing = ""
          processed.location.easting = ""
          processed.location.bbox = ""
          stringMap -= "generalisationInMetres"
        }

        //remove other GIS references
        if (Config.gridRefIndexingEnabled && raw.location.gridReference != null) {

          if (generalisationToApplyInMetres.isDefined) {
            //reduce the quality of the grid reference
            if (generalisationToApplyInMetres.get == null || generalisationToApplyInMetres.get == "") {
              stringMap.put("gridReference", "")
            } else {
              processed.location.coordinateUncertaintyInMeters = generalisationToApplyInMetres.get
              val generalisedRef = GridUtil.convertReferenceToResolution(raw.location.gridReference, generalisationToApplyInMetres.get)
              if (generalisedRef.isDefined) {
                stringMap.put("gridReference", generalisedRef.get)
              } else {
                stringMap.put("gridReference", "")
              }
            }
          } else {
            stringMap.put("gridReference", "")
          }
        }

        processed.occurrence.informationWithheld = stringMap.getOrElse("informationWithheld", "")
        processed.occurrence.dataGeneralizations = stringMap.getOrElse("dataGeneralizations", "")
        stringMap -= "informationWithheld"
        stringMap -= "dataGeneralizations"

        //remove the day from the values if present
        raw.event.day = ""
        processed.event.day = ""
        processed.event.eventDate = ""
        if (processed.event.eventDateEnd != null) {
          processed.event.eventDateEnd = ""
        }

        stringMap.put("easting", "")
        stringMap.put("northing", "")

        //update the raw record with whatever is left in the stringMap - change to use DAO method...
        if (StringUtils.isNotBlank(raw.rowKey)) {
          Config.persistenceManager.put(raw.rowKey, "occ", stringMap.toMap, false, false)
          try {
            if (StringUtils.isNotBlank(processed.location.decimalLatitude) &&
              StringUtils.isNotBlank(processed.location.decimalLongitude)) {
              LocationDAO.storePointForSampling(processed.location.decimalLatitude, processed.location.decimalLongitude)
            }
          } catch {
            case e: Exception => {
              logger.error("Error storing point for sampling for SDS record: " + raw.rowKey + " " + processed.uuid, e)
            }
          }
        }

<<<<<<< HEAD
      } else if (!outcome.isLoadable() && Config.obeySDSIsLoadable) {
        logger.warn("SDS isLoadable status is currently not being used. Would apply to: " + processed.uuid)
=======
      } else if (!outcome.isLoadable() && Config.obeySDSIsLoadable){
        logger.warn("SDS isLoadable status is currently not being used. Would apply to: " + processed.rowKey)
>>>>>>> 10b29e37
      }

      if (outcome.getReport().getMessages() != null) {
        var infoMessage = ""
        outcome.getReport().getMessages().foreach(message => {
          infoMessage += message.getCategory() + "\t" + message.getMessageText() + "\n"
        })
        processed.occurrence.informationWithheld = infoMessage
      }
    } else {
      //Species is NOT sensitive
      //if the raw record has originalSensitive values we need to re-initialise the value
      if (StringUtils.isNotBlank(raw.rowKey) &&
        raw.occurrence.originalSensitiveValues != null &&
        !raw.occurrence.originalSensitiveValues.isEmpty) {
        Config.persistenceManager.put(raw.rowKey, "occ", raw.occurrence.originalSensitiveValues + ("originalSensitiveValues" -> ""), false, false)
      }
    }

    Array()
  }

  /**
    * Retrieve an scientific name to use for SDS processing.
    *
    * @param raw
    * @return
    */
  private def getExactSciName(raw: FullRecord): String = {
    if (raw.classification.scientificName != null)
      raw.classification.scientificName
    else if (raw.classification.subspecies != null)
      raw.classification.subspecies
    else if (raw.classification.species != null)
      raw.classification.species
    else if (raw.classification.genus != null) {
      if (raw.classification.specificEpithet != null) {
        if (raw.classification.infraspecificEpithet != null)
          raw.classification.genus + " " + raw.classification.specificEpithet + " " + raw.classification.infraspecificEpithet
        else
          raw.classification.genus + " " + raw.classification.specificEpithet
      } else {
        raw.classification.genus
      }
    }
    else if (raw.classification.vernacularName != null) // handle the case where only a common name is provided.
      raw.classification.vernacularName
    else //return the name default name string which will be null
      raw.classification.scientificName
  }

  def skip(guid: String, raw: FullRecord, processed: FullRecord, lastProcessed: Option[FullRecord] = None): Array[QualityAssertion] = {
    val assertions = new ArrayBuffer[QualityAssertion]

    //get the data resource information to check if it has mapped collections
    if (lastProcessed.isDefined) {
      //no assertions
      //assertions ++= lastProcessed.get.findAssertions(Array())

      //update the details from lastProcessed
      processed.location.coordinateUncertaintyInMeters = lastProcessed.get.location.coordinateUncertaintyInMeters
      processed.location.decimalLatitude = lastProcessed.get.location.decimalLatitude
      processed.location.decimalLongitude = lastProcessed.get.location.decimalLatitude
      processed.location.northing = lastProcessed.get.location.northing
      processed.location.easting = lastProcessed.get.location.easting
      processed.location.bbox = lastProcessed.get.location.bbox
      processed.occurrence.informationWithheld = lastProcessed.get.occurrence.informationWithheld
      processed.occurrence.dataGeneralizations = lastProcessed.get.occurrence.dataGeneralizations
      processed.event.day = lastProcessed.get.event.eventDateEnd
      processed.event.eventDate = lastProcessed.get.event.eventDateEnd
      processed.event.eventDateEnd = lastProcessed.get.event.eventDateEnd
    }

    assertions.toArray
  }
}<|MERGE_RESOLUTION|>--- conflicted
+++ resolved
@@ -242,13 +242,8 @@
           }
         }
 
-<<<<<<< HEAD
-      } else if (!outcome.isLoadable() && Config.obeySDSIsLoadable) {
-        logger.warn("SDS isLoadable status is currently not being used. Would apply to: " + processed.uuid)
-=======
       } else if (!outcome.isLoadable() && Config.obeySDSIsLoadable){
         logger.warn("SDS isLoadable status is currently not being used. Would apply to: " + processed.rowKey)
->>>>>>> 10b29e37
       }
 
       if (outcome.getReport().getMessages() != null) {
