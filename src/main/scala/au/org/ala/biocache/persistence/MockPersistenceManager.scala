package au.org.ala.biocache.persistence

import scala.collection.mutable.{ListBuffer, HashMap}
import au.org.ala.biocache.util.Json
import java.util.UUID
import au.org.ala.biocache.dao.{OccurrenceDAOImpl, OccurrenceDAO}
import au.org.ala.biocache.index.{SolrIndexDAO, IndexDAO}
import org.slf4j.LoggerFactory

class MockPersistenceManager extends PersistenceManager {

  val logger = LoggerFactory.getLogger("MockPersistenceManager")

  override def toString = mockStore.toString

  private val mockStore = new HashMap[String, HashMap[String, HashMap[String, String]]]

  def clear = mockStore.clear

  def get(uuid: String, entityName: String, propertyName: String) = {
    logger.debug(s"Get for $uuid -  $entityName - $propertyName")
    val entityMap = mockStore.getOrElseUpdate(entityName, HashMap[String, HashMap[String, String]]())
    entityMap.get(uuid) match {
      case Some(map) => map.get(propertyName)
      case None => None
    }
  }

  def get(uuid: String, entityName: String) = {
    logger.debug(s"Get for $uuid -  $entityName")
    val entityMap = mockStore.getOrElseUpdate(entityName, HashMap[String, HashMap[String, String]]())
    entityMap.get(uuid) match {
      case Some(x) => Some(x.toMap)
      case None => None
    }
  }

  def getSelected(uuid: String, entityName: String, propertyNames: Seq[String]): Option[Map[String, String]] = {
    throw new RuntimeException("not implemented yet")
  }

  def pageOverColumnRange(entityName: String, proc: ((String, Map[String, String]) => Boolean), startUuid: String = "", endUuid: String = "", pageSize: Int = 1000, startColumn: String = "", endColumn: String = "") =
    throw new RuntimeException("not implemented yet")

  def getColumnsWithTimestamps(uuid: String, entityName: String): Option[Map[String, Long]] =
    throw new RuntimeException("not implemented yet")

  def getByIndex(uuid: String, entityName: String, idxColumn: String) =
    throw new RuntimeException("not implemented yet")

  def getByIndex(uuid: String, entityName: String, idxColumn: String, propertyName: String) =
    throw new RuntimeException("not implemented yet")

  def getList[A](uuid: String, entityName: String, propertyName: String, theClass: Class[_]): List[A] = {
    logger.debug(s"Get List for $uuid -  $entityName - $theClass")
    mockStore.get(entityName).get.get(uuid) match {
      case Some(x) => {
        val list = x.get(propertyName)
        if (list.isEmpty)
          List()
        else
          Json.toListWithGeneric(list.get, theClass)
      }
      case None => List()
    }
  }

  def put(uuid: String, entityName: String, propertyName: String, propertyValue: String, deleteIfNullValue: Boolean) = {
    logger.debug(s"Put for $uuid -  $entityName - $propertyName -  $propertyValue")
    val entityMap = mockStore.getOrElseUpdate(entityName, HashMap(uuid -> HashMap[String, String]()))
    val recordMap = entityMap.getOrElseUpdate(uuid, HashMap[String, String]())
    recordMap.put(propertyName, propertyValue)
    uuid
  }

  def put(uuid: String, entityName: String, keyValuePairs: Map[String, String], deleteIfNullValue: Boolean) = {
    logger.debug(s"Put for $uuid -  $entityName - $keyValuePairs")
    val entityMap = mockStore.getOrElseUpdate(entityName, HashMap(uuid -> HashMap[String, String]()))
    val recordMap = entityMap.getOrElse(uuid, HashMap[String, String]())
    entityMap.put(uuid, (recordMap ++ keyValuePairs).asInstanceOf[HashMap[String, String]])
    uuid
  }

  def putBatch(entityName: String, batch: collection.Map[String, Map[String, String]], deleteIfNullValue: Boolean) =
    throw new RuntimeException("not implemented yet")

  def putList[A](uuid: String, entityName: String, propertyName: String, newList: Seq[A], theClass: Class[_], overwrite: Boolean, deleteIfNullValue: Boolean) = {
    logger.debug(s"PutList for $uuid -  $entityName - $propertyName - $newList - $theClass")
    val recordId = {
      if (uuid != null) uuid else UUID.randomUUID.toString
    }
    val entityMap = mockStore.getOrElseUpdate(entityName, HashMap(uuid -> HashMap[String, String]()))
    val recordMap = entityMap.getOrElse(uuid, HashMap[String, String]())
    if (overwrite) {
      val json: String = Json.toJSONWithGeneric(newList)
      recordMap.put(propertyName, json);
    } else {
      val currentList = getList(uuid, entityName, propertyName, theClass);
      var buffer = new ListBuffer[A]

      for (theObject <- currentList) {
        if (!newList.contains(theObject)) {
          //add to buffer
          buffer + theObject
        }
      }

      //PRESERVE UNIQUENESS
      buffer ++= newList

      // check equals
      //val newJson = Json.toJSON(buffer.toList)
      val newJson: String = Json.toJSONWithGeneric(buffer.toList)
      recordMap.put(propertyName, newJson)
    }
    recordId

  }

  def pageOverAll(entityName: String, proc: (String, Map[String, String]) => Boolean, startUuid: String, endUuid: String, pageSize: Int) = {
    logger.debug(s"pageOverAll for  $entityName - $startUuid - $endUuid")
    val entityMap = mockStore.getOrElseUpdate(entityName, HashMap[String, HashMap[String, String]]())
    entityMap.keySet.foreach(key => {
      if (key.startsWith(startUuid) && !key.startsWith(endUuid)) {
        proc(key, entityMap.getOrElse(key, HashMap[String, String]()).toMap)
      }
    })
    //throw new RuntimeException("not implemented yet")
  }

  def pageOverSelect(entityName: String, proc: (String, Map[String, String]) => Boolean, startUuid: String, endUuid: String, pageSize: Int, columnName: String*) =
    throw new RuntimeException("not implemented yet")

  def selectRows(uuids: Seq[String], entityName: String, propertyNames: Seq[String], proc: (Map[String, String]) => Unit) =
    throw new RuntimeException("not implemented yet")

  def deleteColumns(uuid: String, entityName: String, columnName: String*) =
    throw new RuntimeException("not implemented yet")

  def delete(uuid: String, entityName: String) = {
    logger.debug(s"delete for  $uuid -  $entityName")
    val entityMap = mockStore.getOrElseUpdate(entityName, HashMap(uuid -> HashMap[String, String]()))
    entityMap.remove(uuid)
  }

  def shutdown = mockStore.clear
<<<<<<< HEAD

  def pageOverLocal(entityName: String, proc: (String, Map[String, String]) => Boolean, threads: Int, columns:Array[String]): Int = {
    throw new RuntimeException("Not implemented yet!!!")
  }

  def createSecondaryIndex(entityName:String, indexFieldName:String, threads:Int) = 0

=======
>>>>>>> ba78ca66
}<|MERGE_RESOLUTION|>--- conflicted
+++ resolved
@@ -144,7 +144,6 @@
   }
 
   def shutdown = mockStore.clear
-<<<<<<< HEAD
 
   def pageOverLocal(entityName: String, proc: (String, Map[String, String]) => Boolean, threads: Int, columns:Array[String]): Int = {
     throw new RuntimeException("Not implemented yet!!!")
@@ -152,6 +151,4 @@
 
   def createSecondaryIndex(entityName:String, indexFieldName:String, threads:Int) = 0
 
-=======
->>>>>>> ba78ca66
 }