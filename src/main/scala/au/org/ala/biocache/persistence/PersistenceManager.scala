package au.org.ala.biocache.persistence

import scala.collection.mutable.ListBuffer
import org.scale7.cassandra.pelops.Cluster
import com.google.inject.name.Named
import com.google.inject.Inject
import java.util.UUID
import scala.slick.jdbc.{StaticQuery => Q}

/**
  * Trait (interface) for persistence storage in the Biocache.
  *
  * This trait is implemented for Cassandra,
  * but could also be implemented for another backend supporting basic key value pair storage and
  * allowing the selection of a set of key value pairs via a record ID.
  *
  * @author Dave Martin (David.Martin@csiro.au)
  */
trait PersistenceManager {

  /**
    * Get a single property.
    */
  def get(uuid:String, entityName:String, propertyName:String) : Option[String]

  /**
    * Gets the supplied properties for this record
    */
  def getSelected(uuid:String, entityName:String, propertyNames:Seq[String]):Option[Map[String,String]]

  /**
    * Get a key value pair map for this record.
    */
  def get(uuid:String, entityName:String): Option[Map[String, String]]

  /**
    * Get a key value pair map for this column timestamps of this record.
    */
  def getColumnsWithTimestamps(uuid:String, entityName:String): Option[Map[String, Long]]

  /**
    * Gets KVP map for a record based on a value in an index
    */
  def getByIndex(uuid:String, entityName:String, idxColumn:String) : Option[Map[String,String]]

  /**
    * Gets a single property based on an indexed value.  Returns the value of the "first" matched record.
    */
  def getByIndex(uuid:String, entityName:String, idxColumn:String, propertyName:String) :Option[String]

  /**
    * Retrieve an array of objects from a single column.
    */
  def getList[A](uuid: String, entityName: String, propertyName: String, theClass:java.lang.Class[_]) : List[A]

  /**
    * Put a single property.
    */
  def put(uuid: String, entityName: String, propertyName: String, propertyValue: String, deleteIfNullValue: Boolean): String

  /**
    * Put a set of key value pairs.
    */
  def put(uuid: String, entityName: String, keyValuePairs: Map[String, String], removeNullFields: Boolean): String

  /**
<<<<<<< HEAD
   * Add a batch of properties.
   */
  def putBatch(entityName:String, batch:collection.Map[String, collection.Map[String,String]])
=======
    * Add a batch of properties.
    */
  def putBatch(entityName: String, batch: Map[String, Map[String, String]], removeNullFields: Boolean)
>>>>>>> 349791af

  /**
    * Store a list of the supplied object
    * @param overwrite if true, current stored value will be replaced without a read.
    */
  def putList[A](uuid: String, entityName: String, propertyName: String, objectList:Seq[A], theClass:java.lang.Class[_], overwrite: Boolean, deleteIfNullValue: Boolean) : String

  /**
    * Page over all entities, passing the retrieved UUID and property map to the supplied function.
    * Function should return false to exit paging.
    */
  def pageOverAll(entityName:String, proc:((String, Map[String,String])=>Boolean), startUuid:String="", endUuid:String="", pageSize:Int = 1000)

  /**
    * Page over the records, retrieving the supplied columns only.
    */
  def pageOverSelect(entityName:String, proc:((String, Map[String,String])=>Boolean), startUuid:String, endUuid:String, pageSize:Int, columnName:String*)

  /**
    * Page over the records, retrieving the supplied columns range.
    */
  def pageOverColumnRange(entityName:String, proc:((String, Map[String,String])=>Boolean), startUuid:String="", endUuid:String="", pageSize:Int=1000, startColumn:String="", endColumn:String="")

  /**
    * Select the properties for the supplied record UUIDs
    */
  def selectRows(uuids:Seq[String],entityName:String,propertyNames:Seq[String],proc:((Map[String,String])=>Unit))

  /**
    * The column to delete.
    */
  def deleteColumns(rowKey:String, entityName:String, columnName:String*)

  /**
    * Delete row
    */
  def delete(rowKey:String, entityName:String)

  /**
    * Close db connections etc
    */
  def shutdown

  /**
    * The field delimiter to use
    */
  def fieldDelimiter = '.'
}

<|MERGE_RESOLUTION|>--- conflicted
+++ resolved
@@ -64,15 +64,9 @@
   def put(uuid: String, entityName: String, keyValuePairs: Map[String, String], removeNullFields: Boolean): String
 
   /**
-<<<<<<< HEAD
-   * Add a batch of properties.
-   */
-  def putBatch(entityName:String, batch:collection.Map[String, collection.Map[String,String]])
-=======
     * Add a batch of properties.
     */
-  def putBatch(entityName: String, batch: Map[String, Map[String, String]], removeNullFields: Boolean)
->>>>>>> 349791af
+  def putBatch(entityName: String, batch: collection.Map[String, Map[String, String]], removeNullFields: Boolean)
 
   /**
     * Store a list of the supplied object
