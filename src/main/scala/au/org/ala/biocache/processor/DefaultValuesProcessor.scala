package au.org.ala.biocache.processor

import au.org.ala.biocache.caches.AttributionDAO
import au.org.ala.biocache.load.FullRecordMapper
import au.org.ala.biocache.model.{FullRecord, QualityAssertion}
import au.org.ala.biocache.parser.DateParser

/**
  * Maps the default values from the data resource configuration in the
  * collectory to the processed record when no raw value exists. This enables basisOfRecord, for example, to be set for
  * all records in a resource when a value is not present in the raw data.
  *
  * This processor should be run before the others so that the default values are populated before reporting
  * missing values
  *
  * This processor also restore the default values.  IMPLICATION is the LocationProcessor needs to be run after
  * to allow sensitive species to be dealt with properly.
  */
class DefaultValuesProcessor extends Processor {

  def process(guid: String, raw: FullRecord, processed: FullRecord, lastProcessed: Option[FullRecord] = None): Array[QualityAssertion] = {

    //add the default dwc fields if their is no raw value for them.
    val dr = AttributionDAO.getDataResourceByUid(raw.attribution.dataResourceUid)
    if (!dr.isEmpty) {
      if (dr.get.defaultDwcValues != null) {
        dr.get.defaultDwcValues.foreach {
          case (key, value) => {
            if (raw.getProperty(key).isEmpty) {
              //set the processed value to the default value
              processed.setProperty(key, value)
<<<<<<< HEAD
              if (!processed.getDefaultValuesUsed && !processed.getProperty(key).isEmpty) {
=======
              raw.setProperty(key, value)
              if (!processed.getDefaultValuesUsed && !processed.getProperty(key).isEmpty){
>>>>>>> 10b29e37
                processed.setDefaultValuesUsed(true)
              }
            }
          }
        }
      }
    }

    //reset the original sensitive values for use in subsequent processing.
    //covers all values that could have been change - thus allowing event dates to be processed correctly...
    //Only update the values if the record has NOT been reloaded since the last processing.
    val lastLoadedDate = DateParser.parseStringToDate(raw.lastModifiedTime)
    val lastProcessedDate = if (lastProcessed.isEmpty) {
      None
    } else {
      DateParser.parseStringToDate(lastProcessed.get.lastModifiedTime)
    }

    if (raw.occurrence.originalSensitiveValues != null && (lastLoadedDate.isEmpty || lastProcessedDate.isEmpty || lastLoadedDate.get.before(lastProcessedDate.get))) {
      FullRecordMapper.mapPropertiesToObject(raw, raw.occurrence.originalSensitiveValues)
    }

    Array()
  }

  def skip(guid: String, raw: FullRecord, processed: FullRecord, lastProcessed: Option[FullRecord] = None): Array[QualityAssertion] = {
    //DefaultValuesProcessor has low overhead, do not skip
    process(guid, raw, processed, lastProcessed)
  }

  def getName = "default"
}<|MERGE_RESOLUTION|>--- conflicted
+++ resolved
@@ -27,14 +27,10 @@
         dr.get.defaultDwcValues.foreach {
           case (key, value) => {
             if (raw.getProperty(key).isEmpty) {
-              //set the processed value to the default value
+              //set the processed and raw value to the default value
               processed.setProperty(key, value)
-<<<<<<< HEAD
+              raw.setProperty(key, value)
               if (!processed.getDefaultValuesUsed && !processed.getProperty(key).isEmpty) {
-=======
-              raw.setProperty(key, value)
-              if (!processed.getDefaultValuesUsed && !processed.getProperty(key).isEmpty){
->>>>>>> 10b29e37
                 processed.setDefaultValuesUsed(true)
               }
             }
