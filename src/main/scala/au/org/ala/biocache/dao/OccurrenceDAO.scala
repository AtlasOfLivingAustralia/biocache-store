--- conflicted
+++ resolved
@@ -6,8 +6,8 @@
 import au.org.ala.biocache.vocab.ErrorCode
 
 /**
-  * DAO for occurrences
-  */
+ * DAO for occurrences. This DAO handles the full and partial persistence and retrieval of occurrence records.
+ */
 trait OccurrenceDAO extends DAO {
 
   val entityName = "occ"
@@ -50,15 +50,9 @@
 
   def pageOverRawProcessed(proc: (Option[(FullRecord, FullRecord)] => Boolean),startKey:String="", endKey:String="", pageSize: Int = 1000): Unit
 
-<<<<<<< HEAD
   def pageOverRawProcessedLocal(proc: (Option[(FullRecord, FullRecord)] => Boolean), threads: Int = 4) : Int
 
-  def conditionalPageOverRawProcessed(proc: (Option[(FullRecord, FullRecord)] => Boolean),
-                                      condition:(Map[String,String]=>Boolean), columnsToRetrieve:Array[String],
-                                      startKey:String="", endKey:String="", pageSize: Int = 1000): Unit
-=======
   def conditionalPageOverRawProcessed(proc: (Option[(FullRecord, FullRecord)] => Boolean), condition:(Map[String,String]=>Boolean),columnsToRetrieve:Array[String],startKey:String="", endKey:String="", pageSize: Int = 1000): Unit
->>>>>>> ba78ca66
 
   def addRawOccurrence(fullRecord: FullRecord,removeNullFields:Boolean): Unit
 
