--- conflicted
+++ resolved
@@ -195,11 +195,7 @@
    * with additional extensions to handle 2km grid references e.g. NM39A
    *
    * @param gridRef
-<<<<<<< HEAD
-   * @return easting, northing, coordinate uncertainty in meters, minEasting, minNorthing, maxEasting, maxNorthing
-=======
    * @return easting, northing, coordinate uncertainty in meters
->>>>>>> 13d6d6c1
    */
   def osGridReferenceToEastingNorthing(gridRef:String): Option[(Int, Int, Option[Int], Int, Int, Int, Int)] = {
 
@@ -743,11 +739,7 @@
    * @param northing
    * @param zone
    * @param assertions
-<<<<<<< HEAD
    * @return 3-tuple reprojectedLatitude, reprojectedLongitude, WGS84_EPSG_Code
-=======
-    * @return 3-tuple reprojectedLatitude, reprojectedLongitude, WGS84_EPSG_Code
->>>>>>> 13d6d6c1
    */
   private def processNorthingEastingZone(verbatimSRS: String, easting: String, northing: String, zone: String,
                                      assertions: ArrayBuffer[QualityAssertion]): Option[GISPoint] = {
@@ -849,13 +841,8 @@
 
   /**
    * Get the EPSG code associated with a coordinate reference system string e.g. "WGS84" or "AGD66".
-<<<<<<< HEAD
    *
    * @param crs The coordinate reference system string.
-=======
-    *
-    * @param crs The coordinate reference system string.
->>>>>>> 13d6d6c1
    * @return The EPSG code associated with the CRS, or None if no matching code could be found.
    *         If the supplied string is already a valid EPSG code, it will simply be returned.
    */
@@ -1222,10 +1209,6 @@
   def getName = FullRecordMapper.geospatialQa
 }
 
-<<<<<<< HEAD
 
 case class GISPoint(latitude:String, longitude:String, datum:String, coordinateUncertaintyInMeters:String,
-                    easting:String = null, northing:String  = null, minLatitude:String = null, minLongitude:String = null, maxLatitude:String = null, maxLongitude:String = null)
-=======
-case class GISPoint(latitude:String, longitude:String, datum:String, coordinateUncertaintyInMeters:String)
->>>>>>> 13d6d6c1
+                    easting:String = null, northing:String  = null, minLatitude:String = null, minLongitude:String = null, maxLatitude:String = null, maxLongitude:String = null)