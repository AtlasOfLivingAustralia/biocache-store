package au.org.ala.biocache.load

import java.io.{File, FileOutputStream, Writer}
import java.net.URL
import java.util.Date

import au.org.ala.biocache.Config
import au.org.ala.biocache.model.{FullRecord, Multimedia}
import au.org.ala.biocache.parser.DateParser
import au.org.ala.biocache.util.{BiocacheConversions, FileHelper, HttpUtil, SFTPTools}
import org.apache.commons.io.{FileUtils, FilenameUtils}
import org.gbif.dwc.terms.TermFactory
import org.slf4j.LoggerFactory

import scala.collection.mutable.ArrayBuffer
import scala.util.parsing.json.JSON

/**
  * A trait with utility code for loading data into the occurrence store.
  */
trait DataLoader {

  import BiocacheConversions._
  import FileHelper._

  val user = "biocache"
  val logger = LoggerFactory.getLogger("DataLoader")
  val temporaryFileStore = Config.loadFileStore
  val pm = Config.persistenceManager
  val loadTime = org.apache.commons.lang.time.DateFormatUtils.format(new java.util.Date, "yyyy-MM-dd'T'HH:mm:ss'Z'")
  val sftpPattern = """sftp://([a-zA-z\.]*):([0-9a-zA-Z_/\.\-]*)""".r

  def emptyTempFileStore(resourceUid: String) = {
    FileUtils.deleteQuietly(new File(temporaryFileStore + File.separator + resourceUid))
  }

  /**
    * Returns the file writer to be used to store the row keys that need to be deleted for a data resource
    *
    * @param resourceUid
    * @return
    */
  def getDeletedFileWriter(resourceUid: String): java.io.FileWriter = {
    val file = new File(Config.deletedFileStore + File.separator + resourceUid + File.separator + "deleted.txt")
    FileUtils.forceMkdir(file.getParentFile)
    new java.io.FileWriter(file)
  }

  def deleteOldRowKeys(resourceUid: String) {
    //delete the row key file so that it only exists if the load is configured to
    //thus processing and indexing of the data resource should check to see if a file exists first
    FileUtils.deleteQuietly(new File(Config.tmpWorkDir + "/row_key_" + resourceUid + ".csv"))
  }

  def getRowKeyWriter(resourceUid: String, writeRowKeys: Boolean): Option[java.io.Writer] = {
    if (writeRowKeys) {
      FileUtils.forceMkdir(new File(Config.tmpWorkDir))
      //the file is deleted first so we set it up to append.  allows resources with multiple files to have row keys recorded
      Some(new java.io.FileWriter(Config.tmpWorkDir + "/row_key_" + resourceUid + ".csv", true))
    } else {
      None
    }
  }

  /**
    * Sampling, Processing and Indexing look for the row key file.
    * An empty file should be enough to prevent the phase from going ahead...
    */
  def setNotLoadedForOtherPhases(resourceUid: String) {
    def writer = getRowKeyWriter(resourceUid, true)

    if (writer.isDefined) {
      writer.get.flush
      writer.get.close
    }
  }

  def getDataResourceDetailsAsMap(uid: String): Map[String, String] = {
    val json = scala.io.Source.fromURL(Config.registryUrl + "/dataResource/" + uid, "UTF-8").getLines().mkString
    JSON.parseFull(json).get.asInstanceOf[Map[String, String]]
  }

  def getDataProviderDetailsAsMap(uid: String): Map[String, String] = {
    val json = scala.io.Source.fromURL(Config.registryUrl + "/dataProvider/" + uid, "UTF-8").getLines().mkString
    JSON.parseFull(json).get.asInstanceOf[Map[String, String]]
  }

  def getInstitutionDetailsAsMap(uid: String): Map[String, String] = {
    val json = scala.io.Source.fromURL(Config.registryUrl + "/institution/" + uid, "UTF-8").getLines().mkString
    JSON.parseFull(json).get.asInstanceOf[Map[String, String]]
  }

  /**
    * Retrieve the connection parameters for the supplied resource UID.
    *
    * @param resourceUid
    * @return
    */
  def retrieveConnectionParameters(resourceUid: String): Option[DataResourceConfig] = try {

    //full document
    val map = getDataResourceDetailsAsMap(resourceUid)

    //connection details
    val connectionParameters = map.getOrElse("connectionParameters", Map[String, AnyRef]()).asInstanceOf[Map[String, AnyRef]]

    //protocol
    val protocol: String = connectionParameters.getOrElse("protocol", "").asInstanceOf[String]
    val urlsObject = connectionParameters.getOrElse("url", List[String]())
    val urls = {
      if (urlsObject.isInstanceOf[List[_]]) {
        urlsObject
      } else {
        val singleValue = connectionParameters("url").asInstanceOf[String]
        List(singleValue)
      }
    }

    //retrieve the unique terms for this data resource
    val uniqueTerms = connectionParameters.get("termsForUniqueKey") match {
      case Some(list: List[String]) => list
      case Some(singleValue: String) => List(singleValue)
      case None => List[String]()
    }

    //optional config params for custom services
    val customParams = protocol.asInstanceOf[String].toLowerCase match {
      // Only current data resource using this is dr710
      case "customwebservice" => {
        val params = connectionParameters.getOrElse("params", "").asInstanceOf[String]
        JSON.parseFull(params).getOrElse(Map[String, String]()).asInstanceOf[Map[String, String]]
      }
      case _ => Map[String, String]()
    }

    //last checked date
    val lastChecked = map("lastChecked").asInstanceOf[String]
    val dateLastChecked = DateParser.parseStringToDate(lastChecked)

    //return the config
    Some(new DataResourceConfig(protocol,
      urls.asInstanceOf[List[String]],
      uniqueTerms,
      connectionParameters.asInstanceOf[Map[String, String]],
      customParams,
      dateLastChecked)
    )
  } catch {
    case e: Exception =>
      logger.error(s"Problem retrieve data resource config for resource: $resourceUid", e)
      None
  }

  def mapConceptTerms(terms: Seq[String]): Seq[org.gbif.dwc.terms.Term] = {
    val termFactory = TermFactory.instance()
    terms.map(term => termFactory.findTerm(term))
  }

<<<<<<< HEAD
  def exists(dataResourceUid: String, identifyingTerms: List[String]): Boolean = {
    !Config.occurrenceDAO.getUUIDForUniqueID(createUniqueID(dataResourceUid, identifyingTerms)).isEmpty
  }

  /**
    * Creates a unique key for this record using the unique terms for this data resource.
    *
    * @param dataResourceUid
    * @param identifyingTerms
    * @param stripSpaces
    * @return
    */
  protected def createUniqueID(dataResourceUid: String, identifyingTerms: Seq[String], stripSpaces: Boolean = false): String = {
=======
  def exists(dataResourceUid:String, identifyingTerms:List[String]) : Boolean = {
    !Config.occurrenceDAO.getUUIDForUniqueID(Config.occurrenceDAO.createUniqueID(dataResourceUid, identifyingTerms)).isEmpty
  }

  /**
   * Creates a unique key for this record using the unique terms for this data resource.
   *
   * @param dataResourceUid
   * @param identifyingTerms
   * @param stripSpaces
   * @return
   */
  def createUniqueID(dataResourceUid:String, identifyingTerms:Seq[String], stripSpaces:Boolean=false) : String = {
>>>>>>> 10b29e37
    val uniqueId = (List(dataResourceUid) ::: identifyingTerms.toList).mkString("|").trim
    if (stripSpaces)
      uniqueId.replaceAll("\\s", "")
    else
      uniqueId
  }

  def load(dataResourceUid: String, fr: FullRecord, identifyingTerms: Seq[String], multimedia: Seq[Multimedia]): Boolean = {
    load(dataResourceUid: String, fr: FullRecord, identifyingTerms: Seq[String], true, false, false, None, multimedia, false)
  }

  def load(dataResourceUid: String, fr: FullRecord, identifyingTerms: Seq[String]): Boolean = {
    load(dataResourceUid: String, fr: FullRecord, identifyingTerms: Seq[String], true, false, false, None, List(), false)
  }

  def load(dataResourceUid: String, fr: FullRecord, identifyingTerms: Seq[String], updateLastModified: Boolean): Boolean = {
    load(dataResourceUid: String, fr: FullRecord, identifyingTerms: Seq[String], updateLastModified, false, false, None, List(), false)
  }

  def load(dataResourceUid: String, fr: FullRecord, identifyingTerms: Seq[String], updateLastModified: Boolean, downloadMedia: Boolean, deleteIfNullValue: Boolean): Boolean = {
    load(dataResourceUid, fr, identifyingTerms, updateLastModified, downloadMedia, false, None, List(), deleteIfNullValue)
  }

  /**
    * Load a record into the occurrence store.
    *
    * @param dataResourceUid    the data resource UID
    * @param fr                 a representation of the raw record
    * @param identifyingTerms   terms that uniquely identify a record
    * @param updateLastModified whether to update the last modified timestamps
    * @param downloadMedia      whether to download the referenced media
    * @param stripSpaces        whether to strip spaces from the identifying terms.
    * @param rowKeyWriter
    * @return
    */
  def load(dataResourceUid: String, fr: FullRecord, identifyingTerms: Seq[String], updateLastModified: Boolean,
           downloadMedia: Boolean, stripSpaces: Boolean, rowKeyWriter: Option[Writer], multimedia: Seq[Multimedia],
           deleteIfNullValue: Boolean): Boolean = {

    //the details of how to construct the UniqueID belong in the Collectory
    val uniqueID = if (identifyingTerms.isEmpty) {
      None
    } else {
      Some(Config.occurrenceDAO.createUniqueID(dataResourceUid, identifyingTerms, stripSpaces))
    }

    //lookup the column
    val (recordUuid, isNew) = {
<<<<<<< HEAD
      if (fr.uuid != null && fr.uuid.trim != "") {
        (fr.uuid, false)
=======
      if(fr.rowKey != null && fr.rowKey.trim != ""){
        (fr.rowKey, false)
>>>>>>> 10b29e37
      } else {
        uniqueID match {
          case Some(value) => Config.occurrenceDAO.createOrRetrieveUuid(value)
          case None => (Config.occurrenceDAO.createUuid, true)
        }
      }
    }

    //The row key is the uniqueID for the record. This will always start with the dataResourceUid
<<<<<<< HEAD
    fr.rowKey = if (uniqueID.isEmpty) {
      dataResourceUid + "|" + recordUuid
    } else {
      uniqueID.get
    }

    //write the rowkey to file if a writer is provided. allows large data resources to be
    //incrementally updated and only process/index changes
    if (rowKeyWriter.isDefined) {
=======
    fr.rowKey = recordUuid

    //write the rowkey to file if a writer is provided. allows large data resources to be
    //incrementally updated and only process/index changes
    if(rowKeyWriter.isDefined){
>>>>>>> 10b29e37
      rowKeyWriter.get.write(fr.rowKey + "\n")
    }

    //The last load time
    if (updateLastModified) {
      fr.lastModifiedTime = loadTime
    }

    //set first loaded date indicating when this record was first loaded
    if (isNew) {
      fr.firstLoaded = loadTime
    }

    fr.attribution.dataResourceUid = dataResourceUid

    //process the media for this record
    processMedia(dataResourceUid, fr, multimedia)

    //load the record
    Config.occurrenceDAO.addRawOccurrence(fr, deleteIfNullValue)
    true
  }

  /**
    * Load the media where possible.
    *
    * @param dataResourceUid
    * @param fr
    * @param multimedia An optional list of multimedia information derived from other sources
    */
  def processMedia(dataResourceUid: String, fr: FullRecord, multimedia: Seq[Multimedia] = Seq.empty[Multimedia]): FullRecord = {

    //download the media - checking if it exists already
    //supplied media comes from a separate source. If it's also listed in the associatedMedia then don't double-load it
    val suppliedMedia = multimedia map { media => media.location.toString }
    val associatedMedia = DownloadMedia.unpackAssociatedMedia(fr.occurrence.associatedMedia).filter { url =>
      suppliedMedia.forall(!_.endsWith(url))
    }

    val filesToImport = (associatedMedia ++ suppliedMedia).filter { url =>
      Config.blacklistedMediaUrls.forall(!url.startsWith(_))
    }

    if (filesToImport.isEmpty) {
      return fr
    }

    val associatedMediaBuffer = new ArrayBuffer[String]
    val imagesBuffer = new ArrayBuffer[String]
    val soundsBuffer = new ArrayBuffer[String]
    val videosBuffer = new ArrayBuffer[String]

    filesToImport.foreach { fileToStore =>

      val media = {
        val multiMediaObject = multimedia.find { media => media.location.toString == fileToStore }
        multiMediaObject match {
          case Some(multimedia) => Some(multimedia)
          case None => {
            //construct metadata from record
            Some(new Multimedia(new URL(fileToStore), "", Map(
              "creator" -> fr.occurrence.recordedBy,
              "title" -> fr.classification.scientificName,
              "description" -> fr.occurrence.occurrenceRemarks,
              "license" -> fr.occurrence.license,
              "rights" -> fr.occurrence.rights,
              "rightsHolder" -> fr.occurrence.rightsholder
            )))
          }
        }
      }

      // save() checks to see if the media has already been stored
      val savedTo = Config.mediaStore.save(fr.rowKey, fr.attribution.dataResourceUid, fileToStore, media)
      savedTo match {
        case Some((savedFilename, savedFilePathOrId)) => {
          val metadata = Config.mediaStore.getMetadata(savedFilePathOrId)
          if (metadata.containsKey("mimeType") && metadata.get("mimeType").asInstanceOf[String].startsWith("audio/")) {
            soundsBuffer += savedFilePathOrId
          } else if (metadata.containsKey("originalFileName") && Config.mediaStore.isValidSound(metadata.get("originalFileName").asInstanceOf[String])) {
            soundsBuffer += savedFilePathOrId
          } else if (Config.mediaStore.isValidSound(fileToStore)) {
            soundsBuffer += savedFilePathOrId
          } else if (metadata.containsKey("mimeType") && metadata.get("mimeType").asInstanceOf[String].startsWith("video/")) {
            videosBuffer += savedFilePathOrId
          } else if (metadata.containsKey("originalFileName") && Config.mediaStore.isValidVideo(metadata.get("originalFileName").asInstanceOf[String])) {
            videosBuffer += savedFilePathOrId
          } else if (Config.mediaStore.isValidVideo(fileToStore)) {
            videosBuffer += savedFilePathOrId
          } else if (metadata.containsKey("originalFileName") && Config.mediaStore.isValidImage(metadata.get("originalFileName").asInstanceOf[String])) {
            imagesBuffer += savedFilePathOrId
          } else if (metadata.containsKey("mimeType") && metadata.get("mimeType").asInstanceOf[String].startsWith("image/")) {
            imagesBuffer += savedFilePathOrId
          } else if (Config.mediaStore.isValidImage(fileToStore)) {
            imagesBuffer += savedFilePathOrId
          } else {
            // Expecting that all URLs will match one of the above, but can remove this if it turns out that many do not
            logger.warn("Unrecognised media type, defaulting to image: " + fileToStore + " " + savedFilename + " " + savedFilePathOrId)
            imagesBuffer += savedFilePathOrId
          }
          associatedMediaBuffer += savedFilename
        }
        case None => logger.warn("Unable to save file: " + fileToStore)
      }

      //add the references
      fr.occurrence.associatedMedia = associatedMediaBuffer.toArray.mkString(";")
      fr.occurrence.images = imagesBuffer.toArray
      fr.occurrence.sounds = soundsBuffer.toArray
      fr.occurrence.videos = videosBuffer.toArray
    }
    fr
  }

  /**
    * Download an archive from the supplied URL. Includes support for downloading from
    * SFTP server.
    *
    * @param url
    * @param resourceUid
    * @param lastChecked
    * @return
    */
  protected def downloadArchive(url: String, resourceUid: String, lastChecked: Option[Date]): (String, Date) = {
    //when the url starts with SFTP need to SCP the file from the supplied server.
    val (file, date, isZipped, isGzipped) = if (url.startsWith("sftp://")) {
      downloadSFTPArchive(url, resourceUid, lastChecked)
    } else {
      downloadStandardArchive(url, resourceUid, lastChecked)
    }
    if (file != null) {
      //extract the file
      if (isZipped) {
        logger.info("Extracting ZIP " + file.getAbsolutePath)
        file.extractZip
        val fileName = FilenameUtils.removeExtension(file.getAbsolutePath)
        logger.info("Archive extracted to directory: " + fileName)
        (fileName, date)
      } else if (isGzipped) {
        logger.info("Extracting GZIP " + file.getAbsolutePath)
        file.extractGzip
        //need to remove the gzip file so the loader doesn't attempt to load it.
        FileUtils.forceDelete(file)
        val fileName = FilenameUtils.removeExtension(file.getAbsolutePath)
        logger.info("Archive extracted to directory: " + fileName)
        ((new File(fileName)).getParentFile.getAbsolutePath, date)
      } else {
        (file.getParentFile.getAbsolutePath, date)
      }
    } else {
      logger.info(s"Unable to extract a new file for $resourceUid at $url")
      (null, null)
    }
  }

  /**
    * Download the archive from an SFTP endpoint.
    *
    * @param url
    * @param resourceUid
    * @param lastChecked
    * @return
    */
  protected def downloadSFTPArchive(url: String, resourceUid: String, lastChecked: Option[Date]): (File, Date, Boolean, Boolean) = {
    url match {
      case sftpPattern(server, filename) => {
        val (targetfile, date, isZipped, isGzipped, downloaded) = {
          if (url.endsWith(".zip")) {
            val f = new File(temporaryFileStore + resourceUid + ".zip")
            f.createNewFile()
            (f, null, true, false, false)
          } else if (url.endsWith(".gz")) {
            val f = new File(temporaryFileStore + resourceUid + File.separator + resourceUid + ".gz")
            logger.info("  creating file: " + f.getAbsolutePath)
            FileUtils.forceMkdir(f.getParentFile())
            f.createNewFile()
            (f, null, false, true, false)
          } else if (filename.contains(".")) {
            val f = new File(temporaryFileStore + resourceUid + File.separator + resourceUid + ".csv")
            logger.info("  creating file: " + f.getAbsolutePath)
            FileUtils.forceMkdir(f.getParentFile())
            f.createNewFile()
            (f, null, false, false, false)
          } else {
            logger.info("SFTP the most recent from " + url)

            def fileDetails = SFTPTools.sftpLatestArchive(url, resourceUid, temporaryFileStore, lastChecked)

            if (fileDetails.isDefined) {
              val (file, date) = fileDetails.get
              logger.info(s"The most recent file is $file with last modified date : $date")
              (new File(file), date, file.endsWith("zip"), file.endsWith("gz"), true)
            } else {
              (null, null, false, false, false)
            }
          }
        }

        val fileDetails = if (targetfile == null) {
          None
        } else if (!downloaded) {
          SFTPTools.scpFile(
            server,
            Config.getProperty("uploadUser"),
            Config.getProperty("uploadPassword"),
            filename,
            targetfile)
        } else {
          Some((targetfile, date))
        }

        if (fileDetails.isDefined) {
          val (file, date) = fileDetails.get
          (targetfile, date, isZipped, isGzipped)
        } else {
          (null, null, false, false)
        }
      }
      case _ => (null, null, false, false)
    }
  }

  /**
    * Retrieve details of the latest archive after the supplied date.
    *
    * @param url
    * @param resourceUid
    * @param afterDate
    * @return
    */
  def sftpLatestArchive(url: String, resourceUid: String, afterDate: Option[Date]): Option[(String, Date)] =
    SFTPTools.sftpLatestArchive(url, resourceUid, temporaryFileStore, afterDate)

  /**
    * Download an archive from the supplied URL.
    *
    * @param url
    * @param resourceUid
    * @param afterDate
    * @return
    */
  def downloadStandardArchive(url: String, resourceUid: String, afterDate: Option[Date]): (File, Date, Boolean, Boolean) = {

    val tmpStore = new File(temporaryFileStore)
    if (!tmpStore.exists) {
      FileUtils.forceMkdir(tmpStore)
    }

    logger.info("Downloading zip file from " + url)
    val urlConnection = new java.net.URL(url.replaceAll(" ", "%20")).openConnection()
    val date = if (urlConnection.getLastModified() == 0) new Date() else new Date(urlConnection.getLastModified())
    //logger.info("URL Last Modified: " +urlConnection.getLastModified())
    if (afterDate.isEmpty || urlConnection.getLastModified() == 0 || afterDate.get.getTime() < urlConnection.getLastModified()) {
      //handle the situation where the files name is not supplied in the URL but in the Content-Disposition
      val contentDisp = urlConnection.getHeaderField("Content-Disposition")
      if (contentDisp != null) {
        logger.info("Content-Disposition: " + contentDisp)
      }
      val in = urlConnection.getInputStream()
      val (file, isZipped, isGzipped) = {
        if (url.endsWith(".zip") || (contentDisp != null && contentDisp.endsWith(""".zip""""))) {
          val f = new File(temporaryFileStore + File.separatorChar + resourceUid + ".zip")
          logger.info("Creating file: " + f.getAbsolutePath)
          f.createNewFile()
          (f, true, false)
        } else if (url.endsWith(".gz") || (contentDisp != null && contentDisp.endsWith(""".gz""""))) {
          val f = new File(temporaryFileStore + File.separatorChar + resourceUid + File.separator + resourceUid + ".gz")
          logger.info("Creating file: " + f.getAbsolutePath)
          FileUtils.forceMkdir(f.getParentFile())
          f.createNewFile()
          (f, false, true)
        } else {
          val f = new File(temporaryFileStore + File.separatorChar + resourceUid + File.separator + resourceUid + ".csv")
          logger.info("Creating file: " + f.getAbsolutePath)
          FileUtils.forceMkdir(f.getParentFile())
          f.createNewFile()
          (f, false, false)
        }
      }
      val out = new FileOutputStream(file)
      val buffer: Array[Byte] = new Array[Byte](40960)
      var numRead = 0
      var counter = 0
      while ( {
        numRead = in.read(buffer)
        numRead != -1
      }) {
        counter += numRead
        out.write(buffer, 0, numRead)
        out.flush
      }
      out.flush
      in.close
      out.close
      logger.info("Downloaded. File size: ", counter / 1024 + "kB, " + file.getAbsolutePath + ", is zipped: " + isZipped + "\n")
      (file, date, isZipped, isGzipped)
    } else {
      logger.info("The file has not changed since the last time it  was loaded. " +
        "To load the data a force-load will need to be performed")
      (null, null, false, false)
    }
  }

  /**
    * Calls the collectory webservice to update the last loaded time for a data resource
    */
  def updateLastChecked(resourceUid: String, dataCurrency: Option[Date] = None): Boolean = {
    try {
      //set the last check time for the supplied resourceUid only if configured to allow updates
      if (Config.allowCollectoryUpdates == "true") {

        val map = new scala.collection.mutable.HashMap[String, String]()
        map ++= Map("user" -> user, "api_key" -> Config.collectoryApiKey, "lastChecked" -> loadTime)

        if (dataCurrency.isDefined) {
          map += ("dataCurrency" -> dataCurrency.get)
        }
        //turn the map of values into JSON representation
        val data = map.map(pair => "\"" + pair._1 + "\":\"" + pair._2 + "\"").mkString("{", ",", "}")

        val (responseCode, responseBody) = HttpUtil.postBody(Config.registryUrl + "/dataResource/" + resourceUid, "application/json", data)

        logger.info("Registry response code: " + responseCode)
      }
      true
    } catch {
      case e: Exception => logger.warn("Unable to update the lastChecked timestamp in the collectory. " +
        " This is most likely caused by a bad URL" +
        " path for the collectory. Please check configuration. " + e.getMessage, e)
        false
    }
  }
}<|MERGE_RESOLUTION|>--- conflicted
+++ resolved
@@ -156,21 +156,6 @@
     terms.map(term => termFactory.findTerm(term))
   }
 
-<<<<<<< HEAD
-  def exists(dataResourceUid: String, identifyingTerms: List[String]): Boolean = {
-    !Config.occurrenceDAO.getUUIDForUniqueID(createUniqueID(dataResourceUid, identifyingTerms)).isEmpty
-  }
-
-  /**
-    * Creates a unique key for this record using the unique terms for this data resource.
-    *
-    * @param dataResourceUid
-    * @param identifyingTerms
-    * @param stripSpaces
-    * @return
-    */
-  protected def createUniqueID(dataResourceUid: String, identifyingTerms: Seq[String], stripSpaces: Boolean = false): String = {
-=======
   def exists(dataResourceUid:String, identifyingTerms:List[String]) : Boolean = {
     !Config.occurrenceDAO.getUUIDForUniqueID(Config.occurrenceDAO.createUniqueID(dataResourceUid, identifyingTerms)).isEmpty
   }
@@ -184,7 +169,6 @@
    * @return
    */
   def createUniqueID(dataResourceUid:String, identifyingTerms:Seq[String], stripSpaces:Boolean=false) : String = {
->>>>>>> 10b29e37
     val uniqueId = (List(dataResourceUid) ::: identifyingTerms.toList).mkString("|").trim
     if (stripSpaces)
       uniqueId.replaceAll("\\s", "")
@@ -233,13 +217,8 @@
 
     //lookup the column
     val (recordUuid, isNew) = {
-<<<<<<< HEAD
-      if (fr.uuid != null && fr.uuid.trim != "") {
-        (fr.uuid, false)
-=======
       if(fr.rowKey != null && fr.rowKey.trim != ""){
         (fr.rowKey, false)
->>>>>>> 10b29e37
       } else {
         uniqueID match {
           case Some(value) => Config.occurrenceDAO.createOrRetrieveUuid(value)
@@ -249,23 +228,11 @@
     }
 
     //The row key is the uniqueID for the record. This will always start with the dataResourceUid
-<<<<<<< HEAD
-    fr.rowKey = if (uniqueID.isEmpty) {
-      dataResourceUid + "|" + recordUuid
-    } else {
-      uniqueID.get
-    }
-
-    //write the rowkey to file if a writer is provided. allows large data resources to be
-    //incrementally updated and only process/index changes
-    if (rowKeyWriter.isDefined) {
-=======
     fr.rowKey = recordUuid
 
     //write the rowkey to file if a writer is provided. allows large data resources to be
     //incrementally updated and only process/index changes
     if(rowKeyWriter.isDefined){
->>>>>>> 10b29e37
       rowKeyWriter.get.write(fr.rowKey + "\n")
     }
 
