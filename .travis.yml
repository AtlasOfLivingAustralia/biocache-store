--- conflicted
+++ resolved
@@ -4,11 +4,7 @@
 - openjdk8
 branches:
   only:
-<<<<<<< HEAD
-  - master	
-=======
   - master
->>>>>>> 9b0d74c2
   - develop
 before_install:
 - mkdir -p ~/.m2; wget -q -O ~/.m2/settings.xml https://raw.githubusercontent.com/AtlasOfLivingAustralia/travis-build-configuration/master/travis_maven_settings.xml
