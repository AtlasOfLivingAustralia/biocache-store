package au.org.ala.biocache.persistence

import collection.JavaConversions
import scala.collection.mutable.{ArrayBuffer, HashMap, ListBuffer}
import org.slf4j.LoggerFactory
import com.google.inject.name.Named
import com.google.inject.Inject
import java.util.UUID
import scala.slick.session.Database
import Database.threadLocalSession
import scala.slick.jdbc.{GetResult, StaticQuery => Q}
import org.postgresql.util.PSQLException
import org.postgresql.util.HStoreConverter

/**
  * An unfinished and experimental persistence manager that backs on to Postgres and makes use of a HStore data type.
  */
class PostgresPersistenceManager() extends PersistenceManager {

  import JavaConversions._

  val logger = LoggerFactory.getLogger("PostgresPersistenceManager")

  /**
    * Put a single property.
    */
  def put(uuid: String, entityName: String, propertyName: String, propertyValue: String, deleteIfNullValue: Boolean): String = {
    Database.forURL("jdbc:postgresql://localhost/occ", driver = "org.postgresql.Driver", user = "postgres", password = "postgres") withSession {
      // Create the tables, including primary and foreign keys
      Q.updateNA(s"""INSERT INTO $entityName (uuid, doc) VALUES ('$uuid', '"$propertyName" => "$propertyValue"');""").execute
    }
    uuid
  }

  /**
    * Put a single property.
    */
  def put(uuid: String, entityName: String, properties: Map[String, String], deleteIfNullValue: Boolean): String = {

    try {
      Database.forURL("jdbc:postgresql://localhost/occ", driver = "org.postgresql.Driver", user = "postgres", password = "postgres") withSession {
        // Create the tables, including primary and foreign keys
        var buff = new ArrayBuffer[String]()
        properties.foreach({ case (key:String, value:String) => {
          val valEscaped = value.replaceAll("\"", "\\\\\"").replaceAll("'", "''")
          buff +=  s""""$key" => "$valEscaped""""
        }})
        val keyValuePairs = buff.mkString(",")
        Q.updateNA(s"""INSERT INTO $entityName (uuid, doc) VALUES ('$uuid', '$keyValuePairs');""").execute
      }
    } catch {
      case e:PSQLException => {
        //already exists...
        Database.forURL("jdbc:postgresql://localhost/occ", driver = "org.postgresql.Driver", user = "postgres", password = "postgres") withSession {
          // Create the tables, including primary and foreign keys
          var buff = new ArrayBuffer[String]()
          properties.foreach({ case (key:String, value:String) => {
            val valEscaped = value.replaceAll("\"", "\\\\\"").replaceAll("'", "''")
            buff +=  s""""$key" => "$valEscaped""""
          }})
          val keyValuePairs = buff.mkString(",")
          Q.updateNA(s"""UPDATE $entityName SET doc = '$keyValuePairs' WHERE uuid = '$uuid' ;""").execute
        }
      }
    }
    uuid
  }

  /**
    * Get a single property.
    */
  def get(uuid: String, entityName: String, propertyName: String): Option[String] = {
    var value:Option[String] = None
    Database.forURL("jdbc:postgresql://localhost/occ", driver = "org.postgresql.Driver", user = "postgres", password = "postgres") withSession {
      val result = Q.queryNA[String](s"SELECT doc->'$propertyName' from $entityName where uuid = '$uuid';")
      value = result.firstOption
    }
    value
  }

  /**
    * Gets the supplied properties for this record
    */
  def getSelected(uuid: String, entityName: String, propertyNames: Seq[String]): Option[Map[String, String]] = {
    throw new RuntimeException("Not implemented")
  }

  /**
    * Get a key value pair map for this record.
    */
  def get(uuid: String, entityName: String): Option[Map[String, String]] = {

    var returnValue:Option[Map[String,String]] = None

    Database.forURL("jdbc:postgresql://localhost/occ", driver = "org.postgresql.Driver", user = "postgres", password = "postgres") withSession {
      val results = Q.queryNA[(String,String)](s"SELECT uuid, doc from $entityName where uuid = '$uuid';")
      results.firstOption match {
        case Some((uuid,doc)) => {
          val map:Map[String,String] = HStoreConverter.fromString(doc).asInstanceOf[java.util.HashMap[String,String]].toMap
          returnValue = Some(map)
        }
        case None => None
      }
    }
    returnValue
  }

  /**
    * Get a key value pair map for this column time stamps of this record.
    */
  def getColumnsWithTimestamps(uuid: String, entityName: String): Option[Map[String, Long]] = {
    throw new RuntimeException("Not implemented")
  }

  /**
    * Gets KVP map for a record based on a value in an index
    */
  def getByIndex(uuid: String, entityName: String, idxColumn: String): Option[Map[String, String]] = {
    throw new RuntimeException("Not implemented")
  }

  /**
    * Gets a single property based on an indexed value.  Returns the value of the "first" matched record.
    */
  def getByIndex(uuid: String, entityName: String, idxColumn: String, propertyName: String): Option[String] = {
    throw new RuntimeException("Not implemented")
  }

  /**
    * Retrieve an array of objects from a single column.
    */
  def getList[A](uuid: String, entityName: String, propertyName: String, theClass: Class[_]): List[A] = {
    //throw new RuntimeException("Not implemented")
    List[A]()
  }

  /**
    * Add a batch of properties.
    */
<<<<<<< HEAD
   def putBatch(entityName: String, batch: collection.Map[String, collection.Map[String, String]]): Unit = {
     logger.warn("loading batch....WARNING not implemented......")
   }
=======
  def putBatch(entityName: String, batch: Map[String, Map[String, String]], deleteIfNullValue: Boolean): Unit = {
    logger.warn("loading batch....WARNING not implemented......")
  }
>>>>>>> 349791af

  /**
    * @param overwrite if true, current stored value will be replaced without a read.
    */
  def putList[A](uuid: String, entityName: String, propertyName: String, objectList:Seq[A], theClass: Class[_], overwrite: Boolean, deleteIfNullValue: Boolean): String = {
    //throw new RuntimeException("Not implemented")
    logger.warn("putList....WARNING not implemented......")
    uuid
  }

  /**
    * Page over all entities, passing the retrieved UUID and property map to the supplied function.
    * Function should return false to exit paging.
    */
  def pageOverAll(entityName: String, proc: (String, Map[String, String]) => Boolean, startUuid:String, endUuid:String, pageSize:Int): Unit = {

    var hasMore = true
    var offset = 0

    while(hasMore){
      var count = 0
      Database.forURL("jdbc:postgresql://localhost/occ", driver = "org.postgresql.Driver", user = "postgres", password = "postgres") withSession {
        val results = Q.queryNA[(String,String)](s"SELECT uuid, doc from $entityName where uuid >= '$startUuid' limit $pageSize offset $offset;")
        results.foreach(result => {
          val uuid = result._1
          val map:Map[String,String] = HStoreConverter.fromString(result._2).asInstanceOf[java.util.HashMap[String,String]].toMap
          proc(uuid, map)
          println(result)
          count += 1
        })
      }
      hasMore = count > 0
      offset += pageSize
    }
  }

  /**
    * Page over the records, retrieving the supplied columns only.
    */
  def pageOverSelect(entityName: String, proc: (String, Map[String, String]) => Boolean, startUuid: String, endUuid: String, pageSize: Int, columnName: String*): Unit = {
    pageOverAll(entityName, proc, startUuid, endUuid, pageSize)
  }

  /**
    * Page over the records, retrieving the supplied columns range.
    */
  def pageOverColumnRange(entityName: String, proc: (String, Map[String, String]) => Boolean, startUuid: String, endUuid: String, pageSize: Int, startColumn: String, endColumn: String): Unit = throw new RuntimeException("Not implemented")

  /**
    * Select the properties for the supplied record UUIDs
    */
  def selectRows(uuids: Seq[String], entityName: String, propertyNames: Seq[String], proc: (Map[String, String]) => Unit): Unit = throw new RuntimeException("Not implemented")

  /**
    * The column to delete.
    */
  def deleteColumns(uuid: String, entityName: String, columnName: String*): Unit = throw new RuntimeException("Not implemented")

  /**
    * Delete row
    */
  def delete(uuid: String, entityName: String): Unit = throw new RuntimeException("Not implemented")

  /**
    * Close db connections etc
    */
  def shutdown: Unit = {}
}<|MERGE_RESOLUTION|>--- conflicted
+++ resolved
@@ -137,15 +137,9 @@
   /**
     * Add a batch of properties.
     */
-<<<<<<< HEAD
-   def putBatch(entityName: String, batch: collection.Map[String, collection.Map[String, String]]): Unit = {
-     logger.warn("loading batch....WARNING not implemented......")
-   }
-=======
-  def putBatch(entityName: String, batch: Map[String, Map[String, String]], deleteIfNullValue: Boolean): Unit = {
+  def putBatch(entityName: String, batch: collection.Map[String, Map[String, String]], deleteIfNullValue: Boolean): Unit = {
     logger.warn("loading batch....WARNING not implemented......")
   }
->>>>>>> 349791af
 
   /**
     * @param overwrite if true, current stored value will be replaced without a read.
