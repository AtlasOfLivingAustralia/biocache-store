--- conflicted
+++ resolved
@@ -50,28 +50,6 @@
     }
   }
 
-<<<<<<< HEAD
-  /**
-    * Get an occurrence with UUID
-    *
-    * @param uuid
-    * @return
-    */
-  def getByUuid(uuid: String, includeSensitive: Boolean): Option[FullRecord] = {
-    getByUuid(uuid, Raw, includeSensitive)
-  }
-
-=======
-//  /**
-//   * Get an occurrence with UUID
-//   *
-//   * @param uuid
-//   * @return
-//   */
-//  def getByUuid(uuid: String, includeSensitive:Boolean): Option[FullRecord] = {
-//    getByRowKey(uuid, Raw, includeSensitive)
-//  }
->>>>>>> 10b29e37
   /**
     * Get an occurrence with rowKey
     */
@@ -79,23 +57,6 @@
     getByRowKey(rowKey, Raw, includeSensitive)
   }
 
-<<<<<<< HEAD
-  /**
-    * Get all versions of the occurrence with UUID
-    *
-    * @param uuid
-    * @return
-    */
-  def getAllVersionsByUuid(uuid: String, includeSensitive: Boolean = false): Option[Array[FullRecord]] = {
-    //get the rowKey for the uuid
-    val rowKey = getRowKeyFromUuid(uuid)
-    if (rowKey.isDefined) {
-      getAllVersionsByRowKey(rowKey.get, includeSensitive)
-    } else {
-      None
-    }
-  }
-=======
 //  /**
 //   * Get all versions of the occurrence with UUID
 //   *
@@ -111,7 +72,6 @@
 ////      None
 ////    }
 //  }
->>>>>>> 10b29e37
 
   /**
     * Get all the versions based on a row key
@@ -165,21 +125,12 @@
     */
   def getByUuid(uuid: String, version: Version, includeSensitive: Boolean = false): Option[FullRecord] = {
     //get the row key from the supplied uuid
-<<<<<<< HEAD
-    val rowKey = getRowKeyFromUuid(uuid)
-    if (rowKey.isDefined) {
-      getByRowKey(rowKey.get, version, includeSensitive)
-    } else {
-      None
-    }
-=======
 //    val rowKey = getRowKeyFromUuid(uuid)
 //    if(rowKey.isDefined){
       getByRowKey(uuid, version,includeSensitive)
 //    } else {
 //      None
 //    }
->>>>>>> 10b29e37
   }
 
   /**
@@ -221,8 +172,6 @@
       uniqueId
   }
 
-<<<<<<< HEAD
-=======
   /**
    * Retrieve the UUID for a unique record ID
    *
@@ -231,7 +180,6 @@
    */
   def getUUIDForUniqueID(uniqueID: String) = persistenceManager.get(uniqueID, "occ_uuid", "value")
 
->>>>>>> 10b29e37
   /**
     * Writes the supplied field values to the writer.  The Writer specifies the format in which the record is
     * written.
@@ -240,23 +188,10 @@
     //get the codes for the qa fields that need to be included in the download
     //TODO fix this in case the value can't be found
     val mfields = fields.toBuffer
-<<<<<<< HEAD
-    val codes = qaFields.map(value => AssertionCodes.getByName(value).get.getCode)
-    val firstEL = fields.find(value => {
-      elpattern.findFirstIn(value).nonEmpty
-    })
-    val firstCL = fields.find(value => {
-      clpattern.findFirstIn(value).nonEmpty
-    })
-    val firstMisc = fields.find(value => {
-      IndexFields.storeMiscFields.contains(value)
-    })
-=======
     val codes = qaFields.map(value=>AssertionCodes.getByName(value).get.getCode)
     val firstEL = fields.find(value => { elpattern.findFirstIn(value).nonEmpty })
     val firstCL = fields.find(value => { clpattern.findFirstIn(value).nonEmpty })
     val firstMisc = fields.find(value =>{IndexFields.storeMiscFields.contains(value)})
->>>>>>> 10b29e37
     //user_assertions is boolean in SOLR, FullRecordMapper.userQualityAssertionColumn in Cassandra.
     //because this is a full list it is more useful to have the assertion contents in this requested field.
     val userAssertions = fields.find(value => {
@@ -1364,54 +1299,6 @@
     }
   }
 
-<<<<<<< HEAD
-  /**
-    * Deletes a record from the data store optionally removing from the index and logging it.
-    *
-    * @param rowKey          The id of the record to be deleted
-    * @param removeFromIndex true when the recored should be removed from the index
-    * @param logDeleted      true when the record should be inserted into the dellog table before removal.
-    */
-  def delete(rowKey: String, removeFromIndex: Boolean = true, logDeleted: Boolean = false): Boolean = {
-    if (logDeleted) {
-      //log the deleted record to history
-      //get the map version of the record
-      val map = persistenceManager.get(rowKey, entityName)
-      if (map.isDefined) {
-        val stringValue = Json.toJSON(map.get)
-        val uuid = map.get.getOrElse(UUID, "")
-        val values = Map(rowKey -> uuid, "value|" + rowKey -> stringValue)
-        val deletedKey = org.apache.commons.lang.time.DateFormatUtils.format(new java.util.Date, "yyyy-MM-dd")
-        persistenceManager.put(deletedKey, "dellog", values, false, false)
-      }
-    }
-    //delete from the data store
-    persistenceManager.delete(rowKey, entityName)
-    //delete from the index
-    if (removeFromIndex) {
-      indexDAO.removeFromIndex("row_key", rowKey)
-    }
-    true
-  }
-
-  /**
-    * Delete the record for the supplied UUID.
-    *
-    * @param uuid
-    * @param removeFromIndex
-    * @param logDeleted
-    * @return
-    */
-  def deleteByUuid(uuid: String, removeFromIndex: Boolean = true, logDeleted: Boolean = false): Boolean = {
-
-    var rowKey = ""
-    val map = persistenceManager.getByIndex(uuid, entityName, "uuid")
-    if (map.isDefined) {
-      rowKey = map.getOrElse(Map[String, String]()).getOrElse("rowkey", "")
-    } else {
-      logger.warn("Unable to find record in occurrence store with uuid: " + uuid)
-    }
-=======
 
   /**
    * Delete the record for the supplied UUID.
@@ -1422,7 +1309,6 @@
    * @return
    */
   def delete(rowKey: String, removeFromIndex:Boolean=true, logDeleted:Boolean=false) : Boolean = {
->>>>>>> 10b29e37
 
     if (rowKey != "") {
       if (logDeleted) {
@@ -1439,13 +1325,8 @@
     }
 
     //delete from the index
-<<<<<<< HEAD
-    if (removeFromIndex) {
-      indexDAO.removeFromIndex("id", uuid)
-=======
     if(removeFromIndex) {
       indexDAO.removeFromIndex("id", rowKey)
->>>>>>> 10b29e37
     }
     true
   }
