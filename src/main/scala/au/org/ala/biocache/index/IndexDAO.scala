package au.org.ala.biocache.index

import java.io.{File, FileWriter, OutputStream}
import java.util.Date

import au.org.ala.biocache.Config
import au.org.ala.biocache.dao.OccurrenceDAO
import au.org.ala.biocache.index.lucene.DocBuilder
import au.org.ala.biocache.load.FullRecordMapper
import au.org.ala.biocache.parser.DateParser
import au.org.ala.biocache.util.Json
import au.org.ala.biocache.vocab.AssertionStatus
import com.datastax.driver.core.GettableData
import org.apache.commons.lang.StringUtils
import org.apache.commons.lang.time.{DateFormatUtils, DateUtils}
import org.slf4j.LoggerFactory

import scala.collection.mutable.ArrayBuffer
import scala.util.parsing.json.JSON

/**
  * All Index implementations need to extend this trait.
  */
trait IndexDAO {

  val logger = LoggerFactory.getLogger("IndexDAO")

  //position of cassandra3 array response columns
  val columnOrder: ColumnOrder = new ColumnOrder

  def getRowKeysForQuery(query: String, limit: Int = 1000): Option[List[String]]

  def getUUIDsForQuery(query: String, limit: Int = 1000): Option[List[String]]

  def writeRowKeysToStream(query: String, outputStream: OutputStream)

  def writeUUIDsToStream(query: String, outputStream: OutputStream)

  def occurrenceDAO: OccurrenceDAO

  def getDistinctValues(query: String, field: String, max: Int): Option[List[String]]

  def pageOverFacet(proc: (String, Int) => Boolean, facetName: String, query: String, filterQueries: Array[String])

  def pageOverIndex(proc: java.util.Map[String, AnyRef] => Boolean, fieldToRetrieve: Array[String], query: String,
                    filterQueries: Array[String] = Array(), sortField: Option[String] = None,
                    sortDir: Option[String] = None, multivaluedFields: Option[Array[String]] = None)

  def pageOverIndexArray(proc: Array[AnyRef] => Boolean, fieldToRetrieve: Array[String], query: String,
                         filterQueries: Array[String] = Array(), sortField: Option[String] = None,
                         sortDir: Option[String] = None, multivaluedFields: Option[Array[String]] = None)

  def streamIndex(proc: java.util.Map[String, AnyRef] => Boolean, fieldsToRetrieve: Array[String], query: String, filterQueries: Array[String], sortFields: Array[String], multivaluedFields: Option[Array[String]] = None)

  def shouldIncludeSensitiveValue(dr: String): Boolean

  /**
    * Index a record with the supplied properties.
    */
  def indexFromMap(guid: String,
                   map: scala.collection.Map[String, String],
                   batch: Boolean = true,
                   startDate: Option[Date] = None,
                   commit: Boolean = false,
                   miscIndexProperties: Seq[String] = Array[String](),
                   userProvidedTypeMiscIndexProperties: Seq[String] = Array[String](),
                   test: Boolean = false,
                   batchID: String = "",
                   csvFileWriter: FileWriter = null,
                   csvFileWriterSensitive: FileWriter = null)

  /**
    * Truncate the current index
    */
  def emptyIndex

  def reload

  def shutdown

  def optimise: String

  def commit

  def init

  /**
    * Remove all the records with the specified value in the specified field
    */
  def removeFromIndex(field: String, values: String)

  /** Deletes all the records that satisfy the supplied query */
  def removeByQuery(query: String, commit: Boolean = true)

  /**
    * Perform
    */
  def finaliseIndex(optimise: Boolean = false, shutdown: Boolean = true)

  def getValue(field: String, map: scala.collection.Map[String, String]): String =
    if (Config.caseSensitiveCassandra) {
      map.getOrElse(field, "")
    } else {
      map.getOrElse(field.toLowerCase, "")
    }

  def getValue(field: String, map: scala.collection.Map[String, String], default: String): String =
    if (Config.caseSensitiveCassandra) {
      map.getOrElse(field, default)
    } else {
      map.getOrElse(field.toLowerCase, default)
    }

  def getParsedValue(field: String, map: scala.collection.Map[String, String]): String = getValue(field + Config.persistenceManager.fieldDelimiter + "p", map)

  def getParsedValue(field: String, map: scala.collection.Map[String, String], default: String): String = {
    val value = getValue(field + Config.persistenceManager.fieldDelimiter + "p", map)
    if (value == "") {
      default
    } else {
      value
    }
  }

  def hasParsedValue(field: String, map: scala.collection.Map[String, String]): Boolean = getValue(field + Config.persistenceManager.fieldDelimiter + "p", map) != ""

  def getValue(field: String, map: scala.collection.Map[String, String], default: String = "", checkParsed: Boolean): String = {
    val value = getValue(field, map)
    if (value == "" && checkParsed) {
      getValue(field + Config.persistenceManager.fieldDelimiter + "p", map, default)
    } else {
      value
    }
  }

  def getArrayValue(idx: Integer, array: GettableData, default: String = ""): String = {
    if (idx >= 0) {
      var value = array.getString(idx)
      if (StringUtils.isEmpty(value)) {
        value = default
      }
      value
    } else {
      default
    }
  }

  /**
    * Returns a lat,long string expression formatted to the supplied Double format
    */
  def getLatLongString(lat: Double, lon: Double, format: String): String = {
    if (!lat.isNaN && !lon.isNaN) {
      val df = new java.text.DecimalFormat(format)
      //By some "strange" decision the default rounding model is HALF_EVEN
      df.setRoundingMode(java.math.RoundingMode.HALF_UP)
      df.format(lat) + "," + df.format(lon)
    } else {
      ""
    }
  }

  /**
    * Returns a lat,long string expression formatted to the supplied Double format and step size.
    *
    * e.g. 0.02 step size
    *
    */
  def getLatLongStringStep(lat: Double, lon: Double, format: String, step: Double): String = {
    if (!lat.isNaN && !lon.isNaN) {
      val df = new java.text.DecimalFormat(format)
      //By some "strange" decision the default rounding model is HALF_EVEN
      df.setRoundingMode(java.math.RoundingMode.HALF_UP)
      df.format(Math.round(lat / step) * step) + "," + df.format(Math.round(lon / step) * step)
    } else {
      ""
    }
  }

  /**
<<<<<<< HEAD
    * header attributes used by index-local-node-v2
    *
    * Cassandra column name -> (solr field name, (0=date, 4=multivalue, -1=default), (0=both, 2=raw, 3=parsed))
    *
    * TODO: 1. Convert non-DWC SOLR field names to DWC
    * TODO: 2. Simplify to CassandraColumnName -> SolrFieldName. Complexity is required to reflect backward compatability.
    * TODO: 3. Remove all DWC fields. These should be indexed by default.
    */
  lazy val headerAttributes = List(("dateIdentified", "identified_date", 0, 3),
    ("firstLoaded", "first_loaded_date", 0, 2),
    (FullRecordMapper.alaModifiedColumn, "last_load_date", 0, 2),
    (FullRecordMapper.alaModifiedColumn, "last_processed_date", 0, 3),
    (FullRecordMapper.lastUserAssertionDateColumn, "last_assertion_date", 0, 2),
    ("eventDate", "occurrence_date", 0, 3),
    ("eventDateEnd", "occurrence_date_end_dt", 0, 3),
    ("loanDate", "loan_date", 0, 2),
    ("loanReturnDate", "loan_return_date", 0, 2),
    ("modified", "modified_date", 0, 3),

    ("dataHubUid", "data_hub_uid", 4, 0),
    ("speciesGroups", "species_group", 4, 3),
    ("interactions", "interaction", 4, 3),
    ("taxonomicIssue", "taxonomic_issue", 4, 3),
    ("speciesHabitats", "species_habitats", 4, 3),
    ("duplicationType", "duplicate_type", 4, 3),
    ("establishmentMeans", "establishment_means", 4, 3),

    ("year", "occurrence_year", 0, 3),

    ("dataProviderName", "data_provider", -1, 0),
    ("dataProviderUid", "data_provider_uid", -1, 0),
    ("dataResourceName", "data_resource", -1, 0),
    ("dataResourceUid", "data_resource_uid", -1, 0),

    ("catalogNumber", "catalogue_number", -1, 2),
    ("collectionCode", "collection_code", -1, 2),
    ("countryCode", "country_code", -1, 2),
    ("datasetName", "dataset_name", -1, 2),
    ("datePrecision", "date_precision", -1, 2),
    ("decimalLatitude", "raw_latitude", -1, 2),
    ("decimalLongitude", "raw_longitude", -1, 2),
    ("duplicates", "duplicate_inst", -1, 2),
    ("eventID", "event_id", -1, 2),
    (FullRecordMapper.taxonomicDecisionColumn, "taxonomic_kosher", -1, 2),
    ("geodeticDatum", "raw_datum", -1, 2),
    ("georeferenceVerificationStatus", "raw_geo_validation_status", -1, 2),
    ("identificationQualifier", "raw_identification_qualifier", -1, 2),
    ("identifiedBy", "identified_by", -1, 2),
    ("individualCount", "individual_count", -1, 2),
    ("institutionCode", "institution_code", -1, 2),
    ("loanDestination", "loan_destination", -1, 2),
    ("loanForBotanist", "loan_botanist", -1, 2),
    ("loanIdentifier", "loan_identifier", -1, 2),
    ("loanSequenceNumber", "loan_number", -1, 2),
    ("locality", "raw_locality", -1, 2),
    ("locationID", "location_id", -1, 2),
    ("locationRemarks", "location_remarks", -1, 2),
    ("occurrenceDetails", "occurrence_details", -1, 2),
    ("occurrenceID", "occurrence_id", -1, 2),
    ("occurrenceRemarks", "occurrence_remarks", -1, 2),
    ("occurrenceStatus", "raw_occurrence_status", -1, 2),
    ("originalNameUsage", "original_name_usage", -1, 2),
    ("phenology", "life_stage", -1, 2),
    ("photographer", "photographer", -1, 2),
    ("recordedBy", "collector", -1, 2),
    ("recordNumber", "record_number", -1, 2),
    ("reproductiveCondition", "reproductive_condition", -1, 2),
    ("rights", "rights", -1, 2),
    ("rowkey", "row_key", -1, 2),
    ("sex", "raw_sex", -1, 2),
    ("taxonConceptID", "taxon_concept_lsid", -1, 2),
    ("typeStatus", "raw_type_status", -1, 2),
    ("userId", "user_id", -1, 2),
    ("userId", "alau_user_id", -1, 2),
    ("uuid", "id", -1, 2),
    ("vernacularName", "raw_common_name", -1, 2),
    ("distanceOutsideExpertRange", "distance_outside_expert_range", -1, 3),
    ("associatedOccurrences", "duplicate_record", -1, 3),
    ("basisOfRecord", "basis_of_record", -1, 3),
    ("classs", "class", -1, 3),
    ("collectionName", "collection_name", -1, 3),
    ("collectionUid", "collection_uid", -1, 3),
    ("coordinateUncertaintyInMeters", "coordinate_uncertainty", -1, 3),
    ("country", "country", -1, 3),
    ("dataHub", "data_hub", -1, 3),
    ("decimalLatitude", "latitude", -1, 3),
    ("decimalLongitude", "longitude", -1, 3),
    ("duplicationStatus", "duplicate_status", -1, 3),
    ("family", "family", -1, 3),
    ("genus", "genus", -1, 3),
    ("genusID", "genus_guid", -1, 3),
    ("identificationQualifier", "identification_qualifier", -1, 3),
    ("institutionName", "institution_name", -1, 3),
    ("institutionUid", "institution_uid", -1, 3),
    ("kingdom", "kingdom", -1, 3),
    ("left", "lft", -1, 3),
    ("lga", "places", -1, 3),
    ("license", "license", -1, 3),
    ("maximumDepthInMeters", "max_depth_d", -1, 3),
    ("maximumElevationInMeters", "max_elevation_d", -1, 3),
    ("minimumDepthInMeters", "min_depth_d", -1, 3),
    ("minimumElevationInMeters", "min_elevation_d", -1, 3),
    ("month", "month", -1, 3),
    ("nameMatchMetric", "name_match_metric", -1, 3),
    ("nameParseType", "name_parse_type", -1, 3),
    ("occurrenceStatus", "occurrence_status", -1, 3),
    ("order", "order", -1, 3),
    ("phylum", "phylum", -1, 3),
    ("provenance", "provenance", -1, 3),
    ("recordedBy", "collectors", -1, 3),
    ("right", "rgt", -1, 3),
    ("scientificName", "taxon_name", -1, 3),
    ("species", "species", -1, 3),
    ("speciesID", "species_guid", -1, 3),
    ("stateProvince", "state", -1, 3),
    ("taxonRank", "rank", -1, 3),
    ("taxonRankID", "rank_id", -1, 3),
    ("typeStatus", "type_status", -1, 3),
    ("verbatimDepth", "depth_d", -1, 3),
    ("verbatimElevation", "elevation_d", -1, 3),
    ("vernacularName", "common_name", -1, 3),
    ("year", "year", -1, 3))

  /**
    * headerAttributesFix are the unprocessed fields excluded as a result of the backwards compatible headerAttributes.
    *
    * These fields are not indexed by index-local-node-v2 for sensitive records.
    */
  lazy val headerAttributesFix = List(
    ("verbatimElevation", "raw_min_elevation_d", -1, 2), // NEW
    ("verbatimDepth", "raw_min_depth_d", -1, 2), // NEW
    ("taxonRank", "raw_rank", -1, 2), // NEW
    ("stateProvince", "raw_state", -1, 2), // NEW
    ("scientificName", "raw_taxon_name", -1, 2), // NEW
    ("phylum", "raw_phylum", -1, 2), // NEW
    ("order", "raw_order", -1, 2), // NEW
    ("month", "raw_month", -1, 2), // NEW
    ("minimumElevationInMeters", "raw_min_elevation_d", -1, 2), // NEW
    ("minimumDepthInMeters", "raw_min_depth_d", -1, 2), // NEW
    ("maximumElevationInMeters", "raw_max_elevation_d", -1, 2), // NEW
    ("maximumDepthInMeters", "raw_max_depth_d", -1, 2), // NEW
    ("license", "raw_license", -1, 2), // NEW
    ("kingdom", "raw_kingdom", -1, 2), // NEW
    ("genus", "raw_genus", -1, 2), // NEW
    ("family", "raw_family", -1, 2), // NEW
    ("country", "raw_country", -1, 2), // NEW
    ("coordinateUncertaintyInMeters", "raw_coordinate_uncertainty", -1, 2), // NEW
    ("classs", "raw_class", -1, 2), // NEW
    ("basisOfRecord", "raw_basis_of_record", -1, 2), // NEW
    ("associatedOccurrences", "raw_duplicate_record", -1, 2), // NEW
    ("year", "raw_occurrence_year", 0, 2), // NEW
    ("establishmentMeans", "raw_establishment_means", 4, 2), // NEW
    ("dateIdentified", "raw_identified_date", 0, 2),  // NEW
    ("eventDate", "raw_occurrence_date", 0, 2),  // NEW
    ("eventDateEnd", "raw_occurrence_date_end_dt", 0, 2),  // NEW
    ("modified", "raw_modified_date", 0, 2)) // NEW

  /**
    * The header values for the CSV file.
    */
  lazy val header = List("id", "row_key", "occurrence_id", "data_hub_uid", "data_hub", "data_provider_uid", "data_provider", "data_resource_uid",
=======
   * The header values for the CSV file.
   */
  lazy val header = List("id", "occurrence_id", "data_hub_uid", "data_hub", "data_provider_uid", "data_provider", "data_resource_uid",
>>>>>>> 10b29e37
    "data_resource", "institution_uid", "institution_code", "institution_name",
    "collection_uid", "collection_code", "collection_name", "catalogue_number",
    "taxon_concept_lsid", "occurrence_date", "occurrence_date_end_dt", "occurrence_year", "occurrence_decade_i", "taxon_name", "common_name", "names_and_lsid", "common_name_and_lsid",
    "rank", "rank_id", "raw_taxon_name", "raw_common_name", "multimedia", "image_url", "all_image_url",
    "species_group", "country_code", "country", "lft", "rgt", "kingdom", "phylum", "class", "order",
    "family", "genus", "genus_guid", "species", "species_guid", "state", "places", "latitude", "longitude",
    "lat_long", "point-1", "point-0.1", "point-0.01", "point-0.02", "point-0.001", "point-0.0001",
    "year", "month", "basis_of_record", "raw_basis_of_record", "type_status",
    "raw_type_status", "taxonomic_kosher", "geospatial_kosher", "location_remarks",
    "occurrence_remarks", "user_assertions", "collector", "state_conservation", "raw_state_conservation", "country_conservation", "raw_country_conservation",
    "sensitive", "coordinate_uncertainty", "user_id", "alau_user_id", "provenance", "subspecies_guid", "subspecies_name", "interaction", "last_assertion_date",
    "last_load_date", "last_processed_date", "modified_date", "establishment_means", "loan_number", "loan_identifier", "loan_destination",
    "loan_botanist", "loan_date", "loan_return_date", "original_name_usage", "duplicate_inst", "record_number", "first_loaded_date", "name_match_metric",
    "life_stage", "outlier_layer", "outlier_layer_count", "taxonomic_issue", "raw_identification_qualifier", "identification_qualifier", "species_habitats",
    "identified_by", "identified_date", "sensitive_longitude", "sensitive_latitude", "pest_flag", "collectors", "duplicate_status", "duplicate_record",
    "duplicate_type", "sensitive_coordinate_uncertainty", "distance_outside_expert_range", "elevation_d", "min_elevation_d", "max_elevation_d",
    "depth_d", "min_depth_d", "max_depth_d", "name_parse_type", "occurrence_status", "occurrence_details", "photographer", "rights",
    "raw_geo_validation_status", "raw_occurrence_status", "raw_locality", "raw_latitude", "raw_longitude", "raw_datum", "raw_sex",
    "sensitive_locality", "event_id", "location_id", "dataset_name", "reproductive_condition", "license", "individual_count", "date_precision") ::: Config.additionalFieldsToIndex

  /**
    * sensitive csv header columns
    */
  val sensitiveHeader = List("sensitive_longitude", "sensitive_latitude", "sensitive_coordinate_uncertainty", "sensitive_locality")

  /**
    * Constructs a scientific name.
    *
    * TODO Factor this out of indexing logic, and have a separate field in cassandra that stores this.
    * TODO Construction of this field can then happen as part of the processing.
    */
  def getRawScientificName(map: scala.collection.Map[String, String]): String = {
    val scientificName: String = {

      val sciName = getValue("scientificName", map, "")
      val genus = getValue("genus", map, "")
      val family = getValue("family", map, "")

      if (sciName != "") {
        sciName
      } else if (genus != "") {
        var tmp = getValue("genus", map, "")
        val specificEpithet = getValue("specificEpithet", map, "")
        val species = getValue("species", map, "")
        val infraspecificEpithet = getValue("infraspecificEpithet", map, "")
        val subspecies = getValue("subspecies", map, "")

        if (specificEpithet != "" || species != "") {
          if (specificEpithet != "")
            tmp = tmp + " " + specificEpithet
          else
            tmp = tmp + " " + species

        }

        if (infraspecificEpithet != "" || subspecies != "") {
          if (infraspecificEpithet != "")
            tmp = tmp + " " + infraspecificEpithet
          else
            tmp = tmp + " " + subspecies
        }

        tmp
      } else {
        family
      }
    }
    scientificName
  }

  /**
    * Generates an string array version of the occurrence model.
    *
    * Access to the values are taken directly from the Map with no reflection. This
    * should result in a quicker load time.
    */
  def getOccIndexModel(guid: String, map: scala.collection.Map[String, String]): List[String] = {

    try {
      //get the lat lon values so that we can determine all the point values
      val deleted = getValue(FullRecordMapper.deletedColumn, map, "false")
      //only add it to the index is it is not deleted & not a blank record
      if (!deleted.equals("true") && map.size > 1) {
        var slat = getParsedValue("decimalLatitude", map)
        var slon = getParsedValue("decimalLongitude", map)
        var latlon = ""
        val sciName = getParsedValue("scientificName", map)
        val taxonConceptId = getParsedValue("taxonConceptID", map)
        val vernacularName = getParsedValue("vernacularName", map).trim
        val kingdom = getParsedValue("kingdom", map)
        val family = getParsedValue("family", map)
        val images = {
          val simages = getValue("images", map)
          if (!simages.isEmpty)
            Json.toStringArray(simages)
          else
            Array[String]()
        }
        //determine the type of multimedia that is available.
        val multimedia: Array[String] = {
          val i = map.getOrElse("images", "[]")
          val s = map.getOrElse("sounds", "[]")
          val v = map.getOrElse("videos", "[]")
          val ab = new ArrayBuffer[String]
          if (i.length() > 3) ab += "Image"
          if (s.length() > 3) ab += "Sound"
          if (v.length() > 3) ab += "Video"
          if (!ab.isEmpty) {
            ab.toArray
          } else {
            Array("None")
          }
        }
        val speciesGroup = {
          val sspeciesGroup = getParsedValue("speciesGroups", map)
          if (sspeciesGroup.length > 0)
            Json.toStringArray(sspeciesGroup)
          else
            Array[String]()
        }
        val interactions = {
          if (hasParsedValue("interactions", map))
            Json.toStringArray(getParsedValue("interactions", map))
          else
            Array[String]()
        }
        val dataHubUids = {
          val sdatahubs = getValue("dataHubUid", map, checkParsed = true)
          if (sdatahubs.length > 0)
            Json.toStringArray(sdatahubs)
          else
            Array[String]()
        }
        val habitats = Json.toStringArray(getParsedValue("speciesHabitats", map, "[]"))

        var eventDate = getParsedValue("eventDate", map)
        var eventDateEnd = getParsedValue("eventDateEnd", map)
        var occurrenceYear = getParsedValue("year", map)
        var occurrenceDecade = ""
        if (occurrenceYear.length == 4) {
          occurrenceYear += "-01-01T00:00:00Z"
          occurrenceDecade = occurrenceYear.substring(0, 3) + "0"
        } else
          occurrenceYear = ""
        //only want to include eventDates that are in the correct format
        try {
          DateUtils.parseDate(eventDate, Array("yyyy-MM-dd"))
        } catch {
          case e: Exception => eventDate = ""
        }
        //only want to include eventDateEnds that are in the correct format
        try {
          DateUtils.parseDate(eventDateEnd, Array("yyyy-MM-dd"))
        } catch {
          case e: Exception => eventDateEnd = ""
        }
        var lat = java.lang.Double.NaN
        var lon = java.lang.Double.NaN

        if (slat != "" && slon != "") {
          try {
            lat = java.lang.Double.parseDouble(slat)
            lon = java.lang.Double.parseDouble(slon)
            val test = -90D
            val test2 = -180D
            //ensure that the lat longs are in the required range before
            if (lat <= 90 && lat >= test && lon <= 180 && lon >= test2) {
              latlon = slat + "," + slon
            }
          } catch {
            //If the latitude or longitude can't be parsed into a double we don't want to index the values
            case e: Exception => slat = ""; slon = ""
          }
        }
        //get sensitive values map
        val sensitiveMap = {
          if (shouldIncludeSensitiveValue(getValue("dataResourceUid", map)) && map.contains("originalSensitiveValues")) {
            try {
              val osv = getValue("originalSensitiveValues", map, "{}")
              val parsed = JSON.parseFull(osv)
              parsed.get.asInstanceOf[Map[String, String]]
            } catch {
              case _: Exception => Map[String, String]()
            }
          } else {
            Map[String, String]()
          }
        }
        val sconservation = getParsedValue("stateConservation", map)
        var stateCons = if (sconservation != "") sconservation.split(",")(0) else ""
        val rawStateCons = if (sconservation != "") {
          val sconversations = sconservation.split(",")
          if (sconversations.length > 1)
            sconversations(1)
          else
            ""
        } else ""

        if (stateCons == "null") stateCons = rawStateCons

        val cconservation = getParsedValue("countryConservation", map)
        var countryCons = if (cconservation != "") cconservation.split(",")(0) else ""
        val rawCountryCons = if (cconservation != "") {
          val cconservations = cconservation.split(",")
          if (cconservations.length > 1)
            cconservations(1)
          else
            ""
        } else ""

        if (countryCons == "null") countryCons = rawCountryCons

        val sensitive: String = {
          val dataGen = getParsedValue("dataGeneralizations", map)
          if (dataGen.contains("already generalised"))
            "alreadyGeneralised"
          else if (dataGen != "")
            "generalised"
          else
            ""
        }

        val outlierForLayers: Array[String] = {
          val outlierForLayerStr = getParsedValue("outlierForLayers", map)
          if (outlierForLayerStr != "") {
            try {
              Json.toStringArray(outlierForLayerStr)
            } catch {
              case e: Exception => logger.warn(e.getMessage + " : " + guid); Array[String]()
            }
          }
          else Array()
        }

        val dupTypes: Array[String] = {
          val s = getParsedValue("duplicationType", map, "[]")
          try {
            Json.toStringArray(s)
          } catch {
            case e: Exception => logger.warn(e.getMessage + " : " + guid); Array[String]()
          }
        }

        //Only set the geospatially kosher field if there are coordinates supplied
        val geoKosher = if (slat == "" && slon == "") "" else getValue(FullRecordMapper.geospatialDecisionColumn, map, "")

        //val hasUserAss = map.getOrElse(FullRecordMapper.userQualityAssertionColumn, "")
        val userAssertionStatus: Int = getValue(FullRecordMapper.userAssertionStatusColumn, map, AssertionStatus.QA_NONE.toString).toInt
        val hasUserAss: String = userAssertionStatus match {
          case AssertionStatus.QA_NONE => ""
          case _ => userAssertionStatus.toString
        }

        val (subspeciesGuid, subspeciesName): (String, String) = {
          if (hasParsedValue("taxonRankID", map)) {
            try {
              if (java.lang.Integer.parseInt(getParsedValue("taxonRankID", map, "")) > 7000)
                (taxonConceptId, sciName)
              else
                ("", "")
            } catch {
              case _: Exception => ("", "")
            }
          } else {
            ("", "")
          }
        }

        val lastLoaded = DateParser.parseStringToDate(getValue(FullRecordMapper.alaModifiedColumn, map))

        val lastProcessed = DateParser.parseStringToDate(getParsedValue(FullRecordMapper.alaModifiedColumn, map))

        val lastUserAssertion = DateParser.parseStringToDate(getValue(FullRecordMapper.lastUserAssertionDateColumn, map, ""))

        val firstLoadDate = DateParser.parseStringToDate(getValue("firstLoaded", map))

        val loanDate = DateParser.parseStringToDate(getValue("loanDate", map, ""))

        val loanReturnDate = DateParser.parseStringToDate(getValue("loanReturnDate", map, ""))

        val dateIdentified = DateParser.parseStringToDate(getParsedValue("dateIdentified", map))

        val modifiedDate = DateParser.parseStringToDate(getParsedValue("modified", map))

        var taxonIssue = getParsedValue("taxonomicIssue", map, "[]")
        if (!taxonIssue.startsWith("[")) {
          logger.warn("WARNING " + map.getOrElse("rowkey", "") + " does not have an updated taxonIssue: " + guid)
          taxonIssue = "[]"
        }
        val taxonIssueArray = Json.toStringArray(taxonIssue)
        val infoWith = getParsedValue("informationWithheld", map)
        val pest_tmp = if (infoWith.contains("\t")) infoWith.substring(0, infoWith.indexOf("\t")) else "" //startsWith("PEST")) "PEST" else ""

        var distanceOutsideExpertRange = getParsedValue("distanceOutsideExpertRange", map)
        //only want valid numbers
        try {
          distanceOutsideExpertRange.toDouble
        } catch {
          case e: Exception => distanceOutsideExpertRange = ""
        }

        //the returned list needs to match up with the CSV header
        return List[String](
<<<<<<< HEAD
          getValue("uuid", map),
          getValue("rowkey", map),
=======
          getValue("rowKey", map),
>>>>>>> 10b29e37
          getValue("occurrenceID", map),
          dataHubUids.mkString("|"),
          getParsedValue("dataHub", map),
          getValue("dataProviderUid", map, checkParsed = true),
          getValue("dataProviderName", map, checkParsed = true),
          getValue("dataResourceUid", map, checkParsed = true),
          getValue("dataResourceName", map, checkParsed = true),
          getParsedValue("institutionUid", map),
          getValue("institutionCode", map),
          getParsedValue("institutionName", map),
          getParsedValue("collectionUid", map),
          getValue("collectionCode", map),
          getParsedValue("collectionName", map),
          getValue("catalogNumber", map),
          taxonConceptId,
          if (eventDate != "") eventDate + "T00:00:00Z" else "",
          if (eventDateEnd != "") eventDateEnd + "T00:00:00Z" else "",
          occurrenceYear,
          occurrenceDecade,
          sciName,
          vernacularName,
          sciName + "|" + taxonConceptId + "|" + vernacularName + "|" + kingdom + "|" + family,
          vernacularName + "|" + sciName + "|" + taxonConceptId + "|" + vernacularName + "|" + kingdom + "|" + family,
          getParsedValue("taxonRank", map),
          getParsedValue("taxonRankID", map),
          getRawScientificName(map),
          getValue("vernacularName", map),
          //if (!images.isEmpty && images(0) != "") "Multimedia" else "None",
          multimedia.mkString("|"),
          if (!images.isEmpty) images(0) else "",
          images.mkString("|"),
          speciesGroup.mkString("|"),
          getValue("countryCode", map),
          getParsedValue("country", map),
          getParsedValue("left", map),
          getParsedValue("right", map),
          kingdom,
          getParsedValue("phylum", map),
          getParsedValue("classs", map),
          getParsedValue("order", map),
          family,
          getParsedValue("genus", map),
          getParsedValue("genusID", map),
          getParsedValue("species", map),
          getParsedValue("speciesID", map),
          getParsedValue("stateProvince", map),
          getParsedValue("lga", map),
          slat,
          slon,
          latlon,
          getLatLongString(lat, lon, "#"),
          getLatLongString(lat, lon, "#.#"),
          getLatLongString(lat, lon, "#.##"),
          getLatLongStringStep(lat, lon, "#.##", 0.02),
          getLatLongString(lat, lon, "#.###"),
          getLatLongString(lat, lon, "#.####"),
          getParsedValue("year", map),
          getParsedValue("month", map),
          getParsedValue("basisOfRecord", map),
          getValue("basisOfRecord", map),
          getParsedValue("typeStatus", map),
          getValue("typeStatus", map),
          getValue(FullRecordMapper.taxonomicDecisionColumn, map),
          geoKosher,
          //NC 2013-05-23: Assertions are now values, failed, passed and untested these will be handled separately
          //getAssertions(map).mkString("|"),
          getValue("locationRemarks", map),
          getValue("occurrenceRemarks", map),
          hasUserAss,
          //  userAssertionStatus,
          getValue("recordedBy", map),
          stateCons, //stat
          rawStateCons,
          countryCons,
          rawCountryCons,
          sensitive,
          getParsedValue("coordinateUncertaintyInMeters", map),
          getValue("userId", map, ""),
          getValue("userId", map, ""),
          getParsedValue("provenance", map),
          subspeciesGuid,
          subspeciesName,
          interactions.mkString("|"),
          if (lastUserAssertion.isEmpty) "" else DateFormatUtils.format(lastUserAssertion.get, "yyyy-MM-dd'T'HH:mm:ss'Z'"),
          if (lastLoaded.isEmpty) "2010-11-1T00:00:00Z" else DateFormatUtils.format(lastLoaded.get, "yyyy-MM-dd'T'HH:mm:ss'Z'"),
          if (lastProcessed.isEmpty) "" else DateFormatUtils.format(lastProcessed.get, "yyyy-MM-dd'T'HH:mm:ss'Z'"),
          if (modifiedDate.isEmpty) "" else DateFormatUtils.format(modifiedDate.get, "yyy-MM-dd'T'HH:mm:ss'Z'"),
          getParsedValue("establishmentMeans", map).replaceAll("; ", "|"),
          getValue("loanSequenceNumber", map, ""),
          getValue("loanIdentifier", map, ""),
          getValue("loanDestination", map, ""),
          getValue("loanForBotanist", map, ""),
          if (loanDate.isEmpty) "" else DateFormatUtils.format(loanDate.get, "yyyy-MM-dd'T'HH:mm:ss'Z'"),
          if (loanReturnDate.isEmpty) "" else DateFormatUtils.format(loanReturnDate.get, "yyyy-MM-dd'T'HH:mm:ss'Z'"),
          getValue("originalNameUsage", map, getValue("typifiedName", map, "")),
          getValue("duplicates", map, ""), //.replaceAll(",","|"),
          getValue("recordNumber", map, ""),
          if (firstLoadDate.isEmpty) "" else DateFormatUtils.format(firstLoadDate.get, "yyyy-MM-dd'T'HH:mm:ss'Z'"),
          getParsedValue("nameMatchMetric", map),
          getValue("phenology", map, ""),
          outlierForLayers.mkString("|"),
          outlierForLayers.length.toString,
          taxonIssueArray.mkString("|"),
          getValue("identificationQualifier", map),
          getParsedValue("identificationQualifier", map),
          habitats.mkString("|"),
          getValue("identifiedBy", map),
          if (dateIdentified.isEmpty) "" else DateFormatUtils.format(dateIdentified.get, "yyyy-MM-dd'T'HH:mm:ss'Z'"),
          sensitiveMap.getOrElse("decimalLongitude", ""),
          sensitiveMap.getOrElse("decimalLatitude", ""),
          pest_tmp,
          getParsedValue("recordedBy", map),
          getParsedValue("duplicationStatus", map),
          getParsedValue("associatedOccurrences", map),
          dupTypes.mkString("|"),
          getParsedValue("coordinateUncertaintyInMeters", sensitiveMap),
          distanceOutsideExpertRange,
          getParsedValue("verbatimElevation", map),
          getParsedValue("minimumElevationInMeters", map),
          getParsedValue("maximumElevationInMeters", map),
          getParsedValue("verbatimDepth", map),
          getParsedValue("minimumDepthInMeters", map),
          getParsedValue("maximumDepthInMeters", map),
          getParsedValue("nameParseType", map),
          getParsedValue("occurrenceStatus", map),
          getValue("occurrenceDetails", map),
          getValue("photographer", map),
          getValue("rights", map),
          getValue("georeferenceVerificationStatus", map),
          getValue("occurrenceStatus", map),
          getValue("locality", map),
          getValue("decimalLatitude", map),
          getValue("decimalLongitude", map),
          getValue("geodeticDatum", map),
          getValue("sex", map),
          getValue("locality", sensitiveMap),
          getValue("eventID", map),
          getValue("locationID", map),
          getValue("datasetName", map),
          getValue("reproductiveCondition", map),
          getParsedValue("license", map),
          getValue("individualCount", map),
          getValue("datePrecision", map)
        ) ::: Config.additionalFieldsToIndex.map(field => getValue(field, map, ""))
      } else {
        return List()
      }
    } catch {
      case e: Exception => logger.error(e.getMessage, e); throw e
    }
  }

  def getCsvWriter(sensitive: Boolean = false) = {
    var fw: FileWriter = null
    if (!sensitive && Config.exportIndexAsCsvPath != null && Config.exportIndexAsCsvPath.length > 0) {
      fw = new FileWriter(File.createTempFile("index.", "." + System.currentTimeMillis() + ".csv", new File(Config.exportIndexAsCsvPath)))
    }
    if (sensitive && Config.exportIndexAsCsvPathSensitive != null && Config.exportIndexAsCsvPathSensitive.length > 0) {
      fw = new FileWriter(File.createTempFile("index.sensitive.", "." + System.currentTimeMillis() + ".csv", new File(Config.exportIndexAsCsvPathSensitive)))
    }
    fw
  }

  def writeOccIndexModelToDoc(doc: DocBuilder, guid: String, map: scala.collection.Map[String, String]) = {
    try {
      //get the lat lon values so that we can determine all the point values
      val deleted = getValue(FullRecordMapper.deletedColumn, map)
      //only add it to the index is it is not deleted & not a blank record
      if (!deleted.equals("true") && map.size > 1) {

        var slat = getParsedValue("decimalLatitude", map)
        var slon = getParsedValue("decimalLongitude", map)
        var latlon = ""
        val sciName = getParsedValue("scientificName", map)
        val taxonConceptId = getParsedValue("taxonConceptID", map)
        val vernacularName = getParsedValue("vernacularName", map).trim
        val kingdom = getParsedValue("kingdom", map)
        val family = getParsedValue("family", map)

        val simages = getValue("images", map)
        if (StringUtils.isNotEmpty(simages)) {
          jsonArrayLoop(simages, (item, idx) => {
            if (idx == 0)
              doc.getDoc.get("image_url")
            addField(doc, "all_image_url", item)
          })
        }

        //determine the type of multimedia that is available.
        val im = getValue("images", map)
        val s = getValue("sounds", map)
        val v = getValue("videos", map)
        if (im.length() > 0) addField(doc, "multimedia", "Image")
        if (s.length() > 0) addField(doc, "multimedia", "Sound")
        if (v.length() > 0) addField(doc, "multimedia", "Video")

        val sinteractions = getParsedValue("interactions", map)
        if (StringUtils.isNotEmpty(sinteractions))
          jsonArrayLoop(sinteractions, (item, idx) => {
            addField(doc, "interaction", item)
          })

        val sdatahubs = getValue("dataHubUid", map, checkParsed = true)
        if (StringUtils.isNotEmpty(sdatahubs))
          jsonArrayLoop(sdatahubs, (item, idx) => {
            addField(doc, "data_hub_uid", item)
          })

        val habitats = getParsedValue("speciesHabitats", map)
        if (StringUtils.isNotEmpty(sdatahubs))
          jsonArrayLoop(habitats, (item, idx) => {
            addField(doc, "species_habitats", item)
          })

        var eventDate = getParsedValue("eventDate", map)
        var eventDateEnd = getParsedValue("eventDateEnd", map)
        var occurrenceYear = getParsedValue("year", map)
        var occurrenceDecade = ""
        if (occurrenceYear.length == 4) {
          occurrenceYear += "-01-01T00:00:00Z"
          occurrenceDecade = occurrenceYear.substring(0, 3) + "0"
        } else
          occurrenceYear = ""
        //only want to include eventDates that are in the correct format
        try {
          DateUtils.parseDate(eventDate, Array("yyyy-MM-dd"))
        } catch {
          case e: Exception => eventDate = ""
        }
        //only want to include eventDateEnds that are in the correct format
        try {
          DateUtils.parseDate(eventDateEnd, Array("yyyy-MM-dd"))
        } catch {
          case e: Exception => eventDateEnd = ""
        }
        var lat = java.lang.Double.NaN
        var lon = java.lang.Double.NaN

        if (slat != "" && slon != "") {
          try {
            lat = java.lang.Double.parseDouble(slat)
            lon = java.lang.Double.parseDouble(slon)
            val test = -90D
            val test2 = -180D
            //ensure that the lat longs are in the required range before
            if (lat <= 90 && lat >= test && lon <= 180 && lon >= test2) {
              latlon = slat + "," + slon
            }
          } catch {
            //If the latitude or longitude can't be parsed into a double we don't want to index the values
            case e: Exception => slat = ""; slon = ""
          }
        }
        //get sensitive values map
        val sensitiveMap = {
          if (shouldIncludeSensitiveValue(getValue("dataResourceUid", map))) {
            val osv = getValue("originalSensitiveValues", map, "{}")
            if (StringUtils.isNotEmpty(osv)) {
              try {
                val parsed = JSON.parseFull(osv)
                parsed.get.asInstanceOf[Map[String, String]]
              } catch {
                case _: Exception => Map[String, String]()
              }
            } else {
              Map[String, String]()
            }
          } else {
            Map[String, String]()
          }
        }
        val sconservation = getParsedValue("stateConservation", map)
        var stateCons = if (sconservation != "") sconservation.split(",")(0) else ""
        val rawStateCons = if (sconservation != "") {
          val sconversations = sconservation.split(",")
          if (sconversations.length > 1)
            sconversations(1)
          else
            ""
        } else ""

        if (stateCons == "null") stateCons = rawStateCons

        val cconservation = getParsedValue("countryConservation", map)
        var countryCons = if (cconservation != "") cconservation.split(",")(0) else ""
        val rawCountryCons = if (cconservation != "") {
          val cconservations = cconservation.split(",")
          if (cconservations.length > 1)
            cconservations(1)
          else
            ""
        } else ""

        if (countryCons == "null") countryCons = rawCountryCons

        val sensitive: String = {
          val dataGen = getParsedValue("dataGeneralizations", map)
          if (dataGen.contains("already generalised"))
            "alreadyGeneralised"
          else if (dataGen != "")
            "generalised"
          else
            ""
        }

        val outlierForLayerStr = getParsedValue("outlierForLayers", map)
        if (StringUtils.isNotEmpty(outlierForLayerStr)) {
          var max_idx: Integer = 0
          jsonArrayLoop(outlierForLayerStr, (item, idx) => {
            max_idx = idx
            addField(doc, "outlier_layer", item)
          })
          addField(doc, "outlier_layer_count", max_idx)
        }

        val sDupType = getParsedValue("duplicationType", map, "[]")
        if (StringUtils.isNotEmpty(sDupType))
          jsonArrayLoop(outlierForLayerStr, (item, idx) => {
            addField(doc, "duplicate_type", item)
          })

        //Only set the geospatially kosher field if there are coordinates supplied
        val geoKosher = if (slat == "" && slon == "") "" else getValue(FullRecordMapper.geospatialDecisionColumn, map, "")

        //val hasUserAss = map.getOrElse(FullRecordMapper.userQualityAssertionColumn, "")
        val userAssertionStatus: Int = getValue(FullRecordMapper.userAssertionStatusColumn, map, AssertionStatus.QA_NONE.toString).toInt
        val hasUserAss: String = userAssertionStatus match {
          case AssertionStatus.QA_NONE => ""
          case _ => userAssertionStatus.toString
        }

        val (subspeciesGuid, subspeciesName): (String, String) = {
          if (hasParsedValue("taxonRankID", map)) {
            try {
              if (java.lang.Integer.parseInt(getParsedValue("taxonRankID", map, "")) > 7000)
                (taxonConceptId, sciName)
              else
                ("", "")
            } catch {
              case _: Exception => ("", "")
            }
          } else {
            ("", "")
          }
        }

        val lastLoaded = DateParser.parseStringToDate(getValue(FullRecordMapper.alaModifiedColumn, map))

        val lastProcessed = DateParser.parseStringToDate(getParsedValue(FullRecordMapper.alaModifiedColumn, map))

        val lastUserAssertion = DateParser.parseStringToDate(getValue(FullRecordMapper.lastUserAssertionDateColumn, map, ""))

        val firstLoadDate = DateParser.parseStringToDate(getValue("firstLoaded", map))

        val loanDate = DateParser.parseStringToDate(getValue("loanDate", map, ""))

        val loanReturnDate = DateParser.parseStringToDate(getValue("loanReturnDate", map, ""))

        val dateIdentified = DateParser.parseStringToDate(getParsedValue("dateIdentified", map))

        val modifiedDate = DateParser.parseStringToDate(getParsedValue("modified", map))

        var taxonIssue = getParsedValue("taxonomicIssue", map, "[]")
        if (!taxonIssue.startsWith("[")) {
          logger.warn("WARNING " + map.getOrElse("rowkey", "") + " does not have an updated taxonIssue: " + guid)
          taxonIssue = "[]"
        } else if (StringUtils.isNotEmpty(taxonIssue) && taxonIssue.length() > 2) {
          jsonArrayLoop(sdatahubs, (item, idx) => {
            addField(doc, "taxonomic_issue", item)
          })
        }

        val infoWith = getParsedValue("informationWithheld", map)
        val pest_tmp = if (infoWith.contains("\t")) infoWith.substring(0, infoWith.indexOf("\t")) else ""

        var distanceOutsideExpertRange = getParsedValue("distanceOutsideExpertRange", map)
        //only want valid numbers
        try {
          distanceOutsideExpertRange.toDouble
        } catch {
          case e: Exception => distanceOutsideExpertRange = ""
        }

        var i: Integer = 0
        addField(doc, header(i), getValue("uuid", map))
        i = i + 1
        addField(doc, header(i), getValue("rowkey", map))
        i = i + 1
        addField(doc, header(i), getValue("occurrenceID", map))
        i = i + 1
        //        if (dataHubUids != null)
        //          for (j <- dataHubUids)
        //            if (StringUtils.isNotEmpty(j)) addField(doc,header(i), j)
        i = i + 1
        addField(doc, header(i), getParsedValue("dataHub", map))
        i = i + 1
        addField(doc, header(i), getValue("dataProviderUid", map, checkParsed = true))
        i = i + 1
        addField(doc, header(i), getValue("dataProviderName", map, checkParsed = true))
        i = i + 1
        addField(doc, header(i), getValue("dataResourceUid", map, checkParsed = true))
        i = i + 1
        addField(doc, header(i), getValue("dataResourceName", map, checkParsed = true))
        i = i + 1
        addField(doc, header(i), getParsedValue("institutionUid", map))
        i = i + 1
        addField(doc, header(i), getValue("institutionCode", map))
        i = i + 1
        addField(doc, header(i), getParsedValue("institutionName", map))
        i = i + 1
        addField(doc, header(i), getParsedValue("collectionUid", map))
        i = i + 1
        addField(doc, header(i), getValue("collectionCode", map))
        i = i + 1
        addField(doc, header(i), getParsedValue("collectionName", map))
        i = i + 1
        addField(doc, header(i), getValue("catalogNumber", map))
        i = i + 1
        addField(doc, header(i), taxonConceptId)
        i = i + 1
        addField(doc, header(i), if (eventDate != "") eventDate + "T00:00:00Z" else "")
        i = i + 1
        addField(doc, header(i), if (eventDateEnd != "") eventDateEnd + "T00:00:00Z" else "")
        i = i + 1
        addField(doc, header(i), occurrenceYear)
        i = i + 1
        addField(doc, header(i), occurrenceDecade)
        i = i + 1
        addField(doc, header(i), sciName)
        i = i + 1
        addField(doc, header(i), vernacularName)
        i = i + 1
        addField(doc, header(i), sciName + "|" + taxonConceptId + "|" + vernacularName + "|" + kingdom + "|" + family)
        i = i + 1
        addField(doc, header(i), vernacularName + "|" + sciName + "|" + taxonConceptId + "|" + vernacularName + "|" + kingdom + "|" + family)
        i = i + 1
        addField(doc, header(i), getParsedValue("taxonRank", map))
        i = i + 1
        addField(doc, header(i), getParsedValue("taxonRankID", map))
        i = i + 1
        addField(doc, header(i), getRawScientificName(map))
        i = i + 1
        addField(doc, header(i), getValue("vernacularName", map))
        i = i + 1
        //if (!images.isEmpty && images(0) != "") "Multimedia" else "None"
        //        if (multimedia != null)
        //          for (j <- multimedia)
        //            if (StringUtils.isNotEmpty(j)) addField(doc,header(i), j)
        i = i + 1
        //        addField(doc,header(i), if (!images.isEmpty) images(0) else "")
        i = i + 1
        //        if (images != null)
        //          for (j <- images)
        //            if (StringUtils.isNotEmpty(j)) addField(doc,header(i), j)
        i = i + 1
        //        if (speciesGroup != null && speciesGroup.length > 0)
        //          for (j <- speciesGroup)
        //            if (StringUtils.isNotEmpty(j)) addField(doc,header(i), j)
        i = i + 1
        addField(doc, header(i), getValue("countryCode", map))
        i = i + 1
        addField(doc, header(i), getParsedValue("country", map))
        i = i + 1
        addField(doc, header(i), getParsedValue("left", map))
        i = i + 1
        addField(doc, header(i), getParsedValue("right", map))
        i = i + 1
        addField(doc, header(i), kingdom)
        i = i + 1
        addField(doc, header(i), getParsedValue("phylum", map))
        i = i + 1
        addField(doc, header(i), getParsedValue("classs", map))
        i = i + 1
        addField(doc, header(i), getParsedValue("order", map))
        i = i + 1
        addField(doc, header(i), family)
        i = i + 1
        addField(doc, header(i), getParsedValue("genus", map))
        i = i + 1
        addField(doc, header(i), getParsedValue("genusID", map))
        i = i + 1
        addField(doc, header(i), getParsedValue("species", map))
        i = i + 1
        addField(doc, header(i), getParsedValue("speciesID", map))
        i = i + 1
        addField(doc, header(i), getParsedValue("stateProvince", map))
        i = i + 1
        addField(doc, header(i), getParsedValue("lga", map))
        i = i + 1
        addField(doc, header(i), slat)
        i = i + 1
        addField(doc, header(i), slon)
        i = i + 1
        addField(doc, header(i), latlon)
        i = i + 1
        addField(doc, header(i), getLatLongString(lat, lon, "#"))
        i = i + 1
        addField(doc, header(i), getLatLongString(lat, lon, "#.#"))
        i = i + 1
        addField(doc, header(i), getLatLongString(lat, lon, "#.##"))
        i = i + 1
        addField(doc, header(i), getLatLongStringStep(lat, lon, "#.##", 0.02))
        i = i + 1
        addField(doc, header(i), getLatLongString(lat, lon, "#.###"))
        i = i + 1
        addField(doc, header(i), getLatLongString(lat, lon, "#.####"))
        i = i + 1
        addField(doc, header(i), getParsedValue("year", map))
        i = i + 1
        addField(doc, header(i), getParsedValue("month", map))
        i = i + 1
        addField(doc, header(i), getParsedValue("basisOfRecord", map))
        i = i + 1
        addField(doc, header(i), getValue("basisOfRecord", map))
        i = i + 1
        addField(doc, header(i), getValue("typeStatus", map))
        i = i + 1
        addField(doc, header(i), getValue("typeStatus", map))
        i = i + 1
        addField(doc, header(i), getValue(FullRecordMapper.taxonomicDecisionColumn, map))
        i = i + 1
        addField(doc, header(i), geoKosher)
        i = i + 1
        //NC 2013-05-23: Assertions are now values, failed, passed and untested these will be handled separately
        addField(doc, header(i), getValue("locationRemarks", map))
        i = i + 1
        addField(doc, header(i), getValue("occurrenceRemarks", map))
        i = i + 1
        addField(doc, header(i), hasUserAss)
        i = i + 1
        //  userAssertionStatu
        addField(doc, header(i), getValue("recordedBy", map))
        i = i + 1
        addField(doc, header(i), stateCons)
        i = i + 1 //stat
        addField(doc, header(i), rawStateCons)
        i = i + 1
        addField(doc, header(i), countryCons)
        i = i + 1
        addField(doc, header(i), rawCountryCons)
        i = i + 1
        addField(doc, header(i), sensitive)
        i = i + 1
        addField(doc, header(i), getParsedValue("coordinateUncertaintyInMeters", map))
        i = i + 1
        addField(doc, header(i), getValue("userId", map, ""))
        i = i + 1
        addField(doc, header(i), getValue("userId", map, ""))
        i = i + 1
        addField(doc, header(i), getParsedValue("provenance", map))
        i = i + 1
        addField(doc, header(i), subspeciesGuid)
        i = i + 1
        addField(doc, header(i), subspeciesName)
        i = i + 1
        //interactions (added above)
        i = i + 1
        addField(doc, header(i), if (lastUserAssertion.isEmpty) "" else DateFormatUtils.format(lastUserAssertion.get, "yyyy-MM-dd'T'HH:mm:ss'Z'"))
        i = i + 1
        addField(doc, header(i), if (lastLoaded.isEmpty) "2010-11-1T00:00:00Z" else DateFormatUtils.format(lastLoaded.get, "yyyy-MM-dd'T'HH:mm:ss'Z'"))
        i = i + 1
        addField(doc, header(i), if (lastProcessed.isEmpty) "" else DateFormatUtils.format(lastProcessed.get, "yyyy-MM-dd'T'HH:mm:ss'Z'"))
        i = i + 1
        addField(doc, header(i), if (modifiedDate.isEmpty) "" else DateFormatUtils.format(modifiedDate.get, "yyy-MM-dd'T'HH:mm:ss'Z'"))
        i = i + 1
        for (v1 <- getParsedValue("establishmentMeans", map).split("; "))
          if (StringUtils.isNotEmpty(v1)) addField(doc, header(i), v1)
        i = i + 1
        addField(doc, header(i), map.getOrElse("loanSequenceNumber", ""))
        i = i + 1
        addField(doc, header(i), map.getOrElse("loanIdentifier", ""))
        i = i + 1
        addField(doc, header(i), map.getOrElse("loanDestination", ""))
        i = i + 1
        addField(doc, header(i), map.getOrElse("loanForBotanist", ""))
        i = i + 1
        addField(doc, header(i), if (loanDate.isEmpty) "" else DateFormatUtils.format(loanDate.get, "yyyy-MM-dd'T'HH:mm:ss'Z'"))
        i = i + 1
        addField(doc, header(i), if (loanReturnDate.isEmpty) "" else DateFormatUtils.format(loanReturnDate.get, "yyyy-MM-dd'T'HH:mm:ss'Z'"))
        i = i + 1
        addField(doc, header(i), getValue("originalNameUsage", map, getValue("typifiedName", map)))
        i = i + 1
        for (v2 <- map.getOrElse("duplicates", "").split('|'))
          if (StringUtils.isNotEmpty(v2)) addField(doc, header(i), v2)
        i = i + 1
        addField(doc, header(i), getValue("recordNumber", map))
        i = i + 1
        addField(doc, header(i), if (firstLoadDate.isEmpty) "" else DateFormatUtils.format(firstLoadDate.get, "yyyy-MM-dd'T'HH:mm:ss'Z'"))
        i = i + 1
        addField(doc, header(i), getParsedValue("nameMatchMetric", map))
        i = i + 1
        addField(doc, header(i), map.getOrElse("phenology", ""))
        i = i + 1 //TODO make this a controlled vocab that gets mapped during processing...
        //        if (outlierForLayers != null)
        //          for (j <- outlierForLayers)
        //            if (StringUtils.isNotEmpty(j)) addField(doc,header(i), j)
        i = i + 1
        //        addField(doc,header(i), outlierForLayers.length.toString)
        i = i + 1
        //        if (taxonIssueArray != null)
        //          for (j <- taxonIssueArray)
        //            if (StringUtils.isNotEmpty(j)) addField(doc,header(i), j)
        i = i + 1
        addField(doc, header(i), getValue("identificationQualifier", map))
        i = i + 1
        addField(doc, header(i), getParsedValue("identificationQualifier", map))
        i = i + 1
        //        if (habitats != null)
        //          for (j <- habitats)
        //            if (StringUtils.isNotEmpty(j)) addField(doc,header(i), j)
        i = i + 1
        addField(doc, header(i), getValue("identifiedBy", map))
        i = i + 1
        addField(doc, header(i), if (dateIdentified.isEmpty) "" else DateFormatUtils.format(dateIdentified.get, "yyyy-MM-dd'T'HH:mm:ss'Z'"))
        i = i + 1
        addField(doc, header(i), sensitiveMap.getOrElse("decimalLongitude", ""))
        i = i + 1
        addField(doc, header(i), sensitiveMap.getOrElse("decimalLatitude", ""))
        i = i + 1
        addField(doc, header(i), pest_tmp)
        i = i + 1
        for (v1 <- getParsedValue("recordedBy", map).split('|'))
          if (StringUtils.isNotEmpty(v1)) addField(doc, header(i), v1)
        i = i + 1
        addField(doc, header(i), getParsedValue("duplicationStatus", map))
        i = i + 1
        for (v1 <- getParsedValue("associatedOccurrences", map).split('|'))
          if (StringUtils.isNotEmpty(v1)) addField(doc, header(i), v1)
        i = i + 1
        //        if (dupTypes != null)
        //          for (j <- dupTypes)
        //            if (StringUtils.isNotEmpty(j)) addField(doc,header(i), j)
        i = i + 1
        addField(doc, header(i), getParsedValue("coordinateUncertaintyInMeters", sensitiveMap))
        i = i + 1
        addField(doc, header(i), distanceOutsideExpertRange)
        i = i + 1
        addField(doc, header(i), getParsedValue("verbatimElevation", map))
        i = i + 1
        addField(doc, header(i), getParsedValue("minimumElevationInMeters", map))
        i = i + 1
        addField(doc, header(i), getParsedValue("maximumElevationInMeters", map))
        i = i + 1
        addField(doc, header(i), getParsedValue("verbatimDepth", map))
        i = i + 1
        addField(doc, header(i), getParsedValue("minimumDepthInMeters", map))
        i = i + 1
        addField(doc, header(i), getParsedValue("maximumDepthInMeters", map))
        i = i + 1
        addField(doc, header(i), getParsedValue("nameParseType", map))
        i = i + 1
        addField(doc, header(i), getParsedValue("occurrenceStatus", map))
        i = i + 1
        addField(doc, header(i), getValue("occurrenceDetails", map))
        i = i + 1
        addField(doc, header(i), getValue("photographer", map))
        i = i + 1
        addField(doc, header(i), getValue("rights", map))
        i = i + 1
        addField(doc, header(i), getValue("georeferenceVerificationStatus", map))
        i = i + 1
        addField(doc, header(i), getValue("occurrenceStatus", map))
        i = i + 1
        addField(doc, header(i), getValue("locality", map))
        i = i + 1
        addField(doc, header(i), getValue("decimalLatitude", map))
        i = i + 1
        addField(doc, header(i), getValue("decimalLongitude", map))
        i = i + 1
        addField(doc, header(i), getValue("geodeticDatum", map))
        i = i + 1
        addField(doc, header(i), getValue("sex", map))
        i = i + 1
        addField(doc, header(i), getValue("locality", sensitiveMap))
        i = i + 1
        addField(doc, header(i), getValue("eventID", map))
        i = i + 1
        addField(doc, header(i), getValue("locationID", map))
        i = i + 1
        addField(doc, header(i), getValue("datasetName", map))
        i = i + 1
        addField(doc, header(i), getValue("reproductiveCondition", map))
        i = i + 1
        addField(doc, header(i), getParsedValue("license", map))
        i = i + 1
        addField(doc, header(i), getValue("individualCount", map))
        i = i + 1
        addField(doc, header(i), getValue("datePrecision", map))
        i = i + 1

        Config.additionalFieldsToIndex.foreach(field => {
          addField(doc, header(i), getValue(field, map))
          i = i + 1
        })
      }
    } catch {
      case e: Exception => logger.error(e.getMessage, e); throw e
    }
  }

  def writeOccIndexArrayToDoc(doc: DocBuilder, guid: String, array: GettableData) = {
    try {
      //get the lat lon values so that we can determine all the point values
      val deleted = getArrayValue(columnOrder.deletedColumn, array)
      //only add it to the index is it is not deleted & not a blank record
      if (!"true".equals(deleted)) {
        addFields(doc, array)
      }
    } catch {
      case e: Exception => logger.error(e.getMessage, e); throw e
    }
  }

  lazy val (
    array_header_idx, array_header_parsed_idx) = {
    val actual = new Array[Integer](headerAttributes.length)
    val parsed = new Array[Integer](headerAttributes.length)

    (actual, parsed)
  }

  lazy val (array_header_idx_fix, array_header_parsed_idx_fix) = {
    val actual = new Array[Integer](headerAttributesFix.length)
    val parsed = new Array[Integer](headerAttributesFix.length)

    (actual, parsed)
  }

  def addFields(doc: DocBuilder, array: GettableData): Unit = {

    //standard field copy
    for (i <- headerAttributes.indices) {
      val h = headerAttributes(i)
      var value: String = {
        if (h._4 == 3) {
          getArrayValue(array_header_parsed_idx(i), array)
        } else if (h._4 >= 0) {
          val v = getArrayValue(array_header_idx(i), array)
          if (StringUtils.isEmpty(v) && h._4 == 0) {
            getArrayValue(array_header_parsed_idx(i), array)
          } else {
            v
          }
        } else {
          ""
        }
      }

      if (h._3 == 0) {
        try {
          val date = DateParser.parseStringToDate(value)
          if (StringUtils.isNotEmpty(date.toString)) value = date + "T00:00:00Z"
          else value = ""
        } catch {
          case _: Exception => value = ""
        }
      }

      if (StringUtils.isNotEmpty(value)) {
        if (h._3 == 4) {
          jsonArrayLoop(value, h._2, doc)
        } else if (h._3 == -1) {
          addField(doc, h._2, value)
        }
      }
    }

    //standard field copy fix. Excludes generalised records
    val dataGen = getArrayValue(columnOrder.dataGeneralizationsP, array)
    if (StringUtils.isEmpty(dataGen)) {
      for (i <- headerAttributesFix.indices) {
        val h = headerAttributesFix(i)
        var value: String = {
          if (h._4 == 3) {
            getArrayValue(array_header_parsed_idx_fix(i), array)
          } else if (h._4 >= 0) {
            val v = getArrayValue(array_header_idx_fix(i), array)
            if (StringUtils.isEmpty(v) && h._4 == 0) {
              getArrayValue(array_header_parsed_idx_fix(i), array)
            } else {
              v
            }
          } else {
            ""
          }
        }

        if (h._3 == 0) {
          try {
            val date = DateParser.parseStringToDate(value)
            if (StringUtils.isNotEmpty(date.toString)) value = date + "T00:00:00Z"
            else value = ""
          } catch {
            case _: Exception => value = ""
          }
        }

        if (StringUtils.isNotEmpty(value)) {
          if (h._3 == 4) {
            jsonArrayLoop(value, h._2, doc)
          } else if (h._3 == -1) {
            addField(doc, h._2, value)
          }
        }
      }
    }

    //latitude,longitude related fields
    var slat = getArrayValue(columnOrder.decimalLatitudeP, array)
    var slon = getArrayValue(columnOrder.decimalLongitudeP, array)
    if (StringUtils.isNotEmpty(slat) && StringUtils.isNotEmpty(slon)) {
      var latlon = ""
      var lat = java.lang.Double.NaN
      var lon = java.lang.Double.NaN
      try {
        lat = java.lang.Double.parseDouble(slat)
        lon = java.lang.Double.parseDouble(slon)
        val test = -90D
        val test2 = -180D
        //ensure that the lat longs are in the required range before
        if (lat <= 90 && lat >= test && lon <= 180 && lon >= test2) {
          latlon = slat + "," + slon
        }

        addField(doc, "lat_long", latlon)
        addField(doc, "point-1", getLatLongString(lat, lon, "#"))
        addField(doc, "point-0.1", getLatLongString(lat, lon, "#.#"))
        addField(doc, "point-0.01", getLatLongString(lat, lon, "#.##"))
        addField(doc, "point-0.02", getLatLongStringStep(lat, lon, "#.##", 0.02))
        addField(doc, "point-0.001", getLatLongString(lat, lon, "#.###"))
        addField(doc, "point-0.0001", getLatLongString(lat, lon, "#.####"))

        addField(doc, "geospatial_kosher", getArrayValue(columnOrder.geospatialDecisionColumn, array))
      } catch {
        //If the latitude or longitude can't be parsed into a double we don't want to index the values
        case e: Exception => slat = ""; slon = ""
      }
    }

    //images
    val simages = getArrayValue(columnOrder.images, array)
    if (StringUtils.isNotEmpty(simages)) {
      jsonArrayLoop(simages, (item, idx) => {
        if (idx == 0)
          addField(doc, "image_url", item)
        addField(doc, "all_image_url", item)
      })
    }

    //multimedia
    val s = getArrayValue(columnOrder.sounds, array)
    val v = getArrayValue(columnOrder.videos, array)
    if (simages.length() > 3) addField(doc, "multimedia", "Image")
    if (s.length() > 3) addField(doc, "multimedia", "Sound")
    if (v.length() > 3) addField(doc, "multimedia", "Video")

    //outlier
    val outlierForLayerStr = getArrayValue(columnOrder.outlierForLayersP, array)
    if (StringUtils.isNotEmpty(outlierForLayerStr)) {
      var max_idx: Integer = 0
      jsonArrayLoop(outlierForLayerStr, (item, idx) => {
        max_idx = idx
        addField(doc, "outlier_layer", item)
      })
      addField(doc, "outlier_layer_count", max_idx)
    }

    //decade
    var occurrenceYear = getArrayValue(columnOrder.yearP, array)
    if (occurrenceYear.length == 4) {
      addField(doc, "occurrence_decade_i", occurrenceYear.substring(0, 3) + "0")
    }

    //names_and_lsid, common_name_and_lsid
    val sciName = getArrayValue(columnOrder.scientificNameP, array)
    val taxonConceptId = getArrayValue(columnOrder.taxonConceptIDP, array)
    val vernacularName = getArrayValue(columnOrder.vernacularNameP, array).trim
    val kingdom = getArrayValue(columnOrder.kingdomP, array)
    val family = getArrayValue(columnOrder.familyP, array)
    addField(doc, "names_and_lsid", sciName + "|" + taxonConceptId + "|" + vernacularName + "|" + kingdom + "|" + family)
    addField(doc, "common_name_and_lsid", vernacularName + "|" + sciName + "|" + taxonConceptId + "|" + vernacularName + "|" + kingdom + "|" + family)

    //raw_taxon_name
    val rawScientificName = {
      val sciName = getArrayValue(columnOrder.scientificName, array)
      val genus = getArrayValue(columnOrder.genus, array)
      val family = getArrayValue(columnOrder.family, array)

      if (StringUtils.isNotEmpty(sciName)) {
        sciName
      } else if (StringUtils.isNotEmpty(genus)) {
        var tmp = genus

        val specificEpithet = getArrayValue(columnOrder.specificEpithet, array)
        val species = getArrayValue(columnOrder.species, array)
        val infraspecificEpithet = getArrayValue(columnOrder.infraspecificEpithet, array)
        val subspecies = getArrayValue(columnOrder.subspecies, array)

        if (StringUtils.isNotEmpty(specificEpithet) || StringUtils.isNotEmpty(species)) {
          if (StringUtils.isNotEmpty(specificEpithet))
            tmp = tmp + " " + specificEpithet
          else
            tmp = tmp + " " + species

          if (StringUtils.isNotEmpty(infraspecificEpithet))
            tmp = tmp + " " + infraspecificEpithet
          else
            tmp = tmp + " " + subspecies
        }
        tmp
      } else {
        family
      }
    }
    if (StringUtils.isNotEmpty(rawScientificName)) {
      addField(doc, "raw_taxon_name", rawScientificName)
    }

    //conservation
    val sconservation = getArrayValue(columnOrder.stateConservationP, array)
    if (StringUtils.isNotEmpty(sconservation)) {
      val split = sconservation.split(",")
      addField(doc, "state_conservation", split(0))
      if (split.length > 1)
        addField(doc, "raw_state_conservation", split(1))
    }
    val cconservation = getArrayValue(columnOrder.countryConservationP, array)
    if (StringUtils.isNotEmpty(cconservation)) {
      val split = cconservation.split(",")
      addField(doc, "country_conservation", split(0))
      if (split.length > 1)
        addField(doc, "raw_country_conservation", split(1))
    }

    //user_assertions
    val userAssertionStatus = getArrayValue(columnOrder.userAssertionStatusColumn, array)
    if (StringUtils.isNotEmpty(userAssertionStatus) && userAssertionStatus.equals(AssertionStatus.QA_NONE.toString)) {
      try {
        addField(doc, "user_assertions", userAssertionStatus.toInt.toString)
      } catch {
        case _: Exception => {}
      }
    }

    //subspecies fields
    val taxonRankIDP = getArrayValue(columnOrder.taxonRankIDP, array)
    if (StringUtils.isNotEmpty(taxonRankIDP)) {
      try {
        if (taxonRankIDP.toInt > 7000) {
          addField(doc, "subspecies_guid", taxonConceptId)
          addField(doc, "subspecies_name", sciName)
        }
      } catch {
        case _: Exception => {}
      }
    }

    //pest_flag
    val informationWithheldP = getArrayValue(columnOrder.informationWithheldP, array)
    if (StringUtils.isNotEmpty(informationWithheldP)) {
      if (informationWithheldP.contains("\t"))
        addField(doc, "pest_flag", informationWithheldP.substring(0, informationWithheldP.indexOf("\t")))

    }

    //sensitive fields
    //val dataGen = getArrayValue(columnOrder.dataGeneralizationsP, array)
    if (StringUtils.isNotEmpty(dataGen)) {
      if (dataGen.contains("already generalised")) {
        addField(doc, "sensitive", "alreadyGeneralised")
      } else if (dataGen != "") {
        addField(doc, "sensitive", "generalised")
      }
    }
    //sensitive values map
    val dataResourceUid = getArrayValue(columnOrder.dataResourceUid, array)
    if (StringUtils.isNotEmpty(dataResourceUid) && shouldIncludeSensitiveValue(dataResourceUid)) {
      val osv = getArrayValue(columnOrder.originalSensitiveValues, array, "")
      if (StringUtils.isNotEmpty(osv)) {
        try {
          val parsed = JSON.parseFull(osv).get.asInstanceOf[Map[String, String]]

          var v = String.valueOf(parsed.getOrElse("decimalLatitude", ""))
          if ("null" != v) addField(doc, "sensitive_latitude", v)
          v = String.valueOf(parsed.getOrElse("decimalLongitude", ""))
          if ("null" != v) addField(doc, "sensitive_longitude", v)
          addField(doc, "sensitive_coordinate_uncertainty", String.valueOf(parsed.getOrElse("coordinateUncertaintyInMeters" + Config.persistenceManager.fieldDelimiter + "p", "")))
          addField(doc, "sensitive_locality", String.valueOf(parsed.getOrElse("locality", "")))
        } catch {
          case _: Exception => Map[String, String]()
        }
      }
    }
    //all other values when not sensitive
    if (StringUtils.isEmpty(dataGen)) {
      for (i <- 0 until columnOrder.length.toInt) {
        if (!columnOrder.isUsed(i)) {
          addField(doc, columnOrder.columnNames(i), array.getString(i))
        }
      }
    }
  }

  def addField(doc: DocBuilder, field: String, value: Object) {
    if (value != null) {
      if (value.toString.length > 0) {
        doc.addField(field, value)
      }
    }
  }

  /**
    * only loops over JSON arrays of strings that do not have formatted spacing
    *
    * @param jsonString
    * @param proc
    */
  def jsonArrayLoop(jsonString: String, proc: (String, Integer) => Unit) {
    if (StringUtils.isNotEmpty(jsonString)) {
      var i: Integer = jsonString.indexOf("\"") + 1
      val length: Integer = jsonString.length()
      var end: Integer = jsonString.indexOf("\",\"", i + 1)
      var sa: Boolean = false

      var pos: Integer = 0
      while (end > 0) {
        proc(jsonString.substring(i, end), pos)
        i = end + 3

        pos = pos + 1

        end = jsonString.indexOf("\",\"", i + 1)
      }
    }
  }

  def jsonArrayLoop(jsonString: String, field: String, doc: DocBuilder) {
    if (StringUtils.isNotEmpty(jsonString)) {
      var i: Integer = jsonString.indexOf("\"") + 1
      val length: Integer = jsonString.length()
      var end: Integer = jsonString.indexOf("\",\"", i + 1)
      var sa: Boolean = false

      while (end > 0) {
        addField(doc, field, jsonString.substring(i, end))

        i = end + 3

        end = jsonString.indexOf("\",\"", i + 1)
      }
    }
  }
}

/**
  * An class for handling a generic/common index fields
  *
  * Not in use yet.
  */
case class IndexField(fieldName: String, dataType: String, sourceField: String, multi: Boolean = false, storeAsArray: Boolean = false, extraField: Option[String] = None, isMiscProperty: Boolean = false) {

  //  def getValuesForIndex(map: Map[String, String]): (String, Option[Array[String]]) = {
  //
  //    //get the source value. Cater for the situation where we get the parsed value if raw doesn't exist
  //    val sourceValue: String = if (sourceField.contains(",")) {
  //      //There are multiple fields that supply the source for the field
  //      val fields = sourceField.split(",")
  //      fields.foldLeft("")((concat, value) => concat + "|" + map.getOrElse(value, ""))
  //    } else {
  //      map.getOrElse(sourceField, if (extraField.isDefined) map.getOrElse(extraField.get, "") else "")
  //    }
  //
  //    dataType match {
  //      case "date" => {
  //        val date = DateParser.parseStringToDate(sourceValue)
  //        if (date.isDefined)
  //          return (fieldName, Some(Array(DateFormatUtils.format(date.get, "yyyy-MM-dd'T'HH:mm:ss'Z'"))))
  //      }
  //      case "double" => {
  //        //needs to be a valid double
  //        try {
  //          java.lang.Double.parseDouble(sourceValue)
  //          return (fieldName, Some(Array(sourceValue)))
  //        } catch {
  //          case _:Exception => (fieldName, None)
  //        }
  //      }
  //      case _ => {
  //        if (sourceValue.length > 0) {
  //          if (multi && storeAsArray) {
  //            val array = Json.toStringArray(sourceValue)
  //            return (fieldName, Some(array))
  //          }
  //          if (multi) {
  //            return (fieldName, Some(sourceValue.split(",")))
  //          }
  //        }
  //      }
  //    }
  //    (fieldName, None)
  //  }
}

object IndexFields {

  val logger = LoggerFactory.getLogger("IndexFields")

  val fieldList = loadFromFile

  val indexFieldMap = fieldList.map(indexField => {
    (indexField.fieldName -> indexField.sourceField)
  }).toMap

  val storeFieldMap = fieldList.map(indexField => {
    (indexField.sourceField -> indexField.fieldName)
  }).toMap

  val storeMiscFields = fieldList collect {
    case value if value.isMiscProperty => value.sourceField
  }

  def loadFromFile() = {

    val overrideFile = new File("/data/biocache/config/indexFields.txt")
    val indexFieldSource = if (overrideFile.exists) {
      //if external file exists, use this
      logger.info("Reading vocab file: " + overrideFile.getAbsolutePath)
      scala.io.Source.fromFile(overrideFile, "utf-8")
    } else {
      //else use the file shipped with jar
      logger.info("Reading internal /indexFields.txt file")
      scala.io.Source.fromURL(getClass.getResource("/indexFields.txt"), "utf-8")
    }

    indexFieldSource.getLines.toList.collect {
      case row if !row.startsWith("#") && row.split("\t").length == 7 => {
        val values = row.split("\t")
        new IndexField(values(0),
          values(1),
          values(2),
          "T" == values(3),
          "T" == values(4),
          if (values(5).size > 0) Some(values(5)) else None, "T" == values(6)
        )
      }
    }
  }
}<|MERGE_RESOLUTION|>--- conflicted
+++ resolved
@@ -177,7 +177,6 @@
   }
 
   /**
-<<<<<<< HEAD
     * header attributes used by index-local-node-v2
     *
     * Cassandra column name -> (solr field name, (0=date, 4=multivalue, -1=default), (0=both, 2=raw, 3=parsed))
@@ -336,14 +335,9 @@
     ("modified", "raw_modified_date", 0, 2)) // NEW
 
   /**
-    * The header values for the CSV file.
-    */
-  lazy val header = List("id", "row_key", "occurrence_id", "data_hub_uid", "data_hub", "data_provider_uid", "data_provider", "data_resource_uid",
-=======
    * The header values for the CSV file.
    */
   lazy val header = List("id", "occurrence_id", "data_hub_uid", "data_hub", "data_provider_uid", "data_provider", "data_resource_uid",
->>>>>>> 10b29e37
     "data_resource", "institution_uid", "institution_code", "institution_name",
     "collection_uid", "collection_code", "collection_name", "catalogue_number",
     "taxon_concept_lsid", "occurrence_date", "occurrence_date_end_dt", "occurrence_year", "occurrence_decade_i", "taxon_name", "common_name", "names_and_lsid", "common_name_and_lsid",
@@ -647,12 +641,7 @@
 
         //the returned list needs to match up with the CSV header
         return List[String](
-<<<<<<< HEAD
-          getValue("uuid", map),
-          getValue("rowkey", map),
-=======
           getValue("rowKey", map),
->>>>>>> 10b29e37
           getValue("occurrenceID", map),
           dataHubUids.mkString("|"),
           getParsedValue("dataHub", map),
