<project xmlns="http://maven.apache.org/POM/4.0.0" xmlns:xsi="http://www.w3.org/2001/XMLSchema-instance" xsi:schemaLocation="http://maven.apache.org/POM/4.0.0 http://maven.apache.org/maven-v4_0_0.xsd">
    <modelVersion>4.0.0</modelVersion>

    <parent>
        <groupId>au.org.ala</groupId>
        <artifactId>ala-parent-pom</artifactId>
        <version>1.0</version>
    </parent>

    <groupId>au.org.ala</groupId>
    <artifactId>biocache-store</artifactId>
    <version>1.8.2-SNAPSHOT</version>
    <url>http://biocache.ala.org.au</url>
    <issueManagement>
        <system>GitHub</system>
        <url>https://github.com/AtlasOfLivingAustralia/biocache-store/issues</url>
    </issueManagement>
    <ciManagement>
        <system>Travis</system>
        <url>http://travis-ci.org/AtlasOfLivingAustralia/biocache-store/</url>
    </ciManagement>
    <inceptionYear>2011</inceptionYear>
    <name>biocache-store</name>
    <properties>
        <scala.version>2.10.4</scala.version>
        <project.build.sourceEncoding>UTF-8</project.build.sourceEncoding>
        <org.springframework.version>3.0.6.RELEASE</org.springframework.version>
<<<<<<< HEAD
        <solr.version>5.5.3</solr.version>
        <jts.version>1.12</jts.version>
        <cassandra.version>3.1.2</cassandra.version>
=======
        <solr.version>4.10.4</solr.version>
        <jts.version>1.13</jts.version>
        <jackson.version>2.8.4</jackson.version>
        <gt.version>2.7.5</gt.version>
>>>>>>> ba78ca66
    </properties>
    <prerequisites>
        <maven>3.0.5</maven>
    </prerequisites>
    <description>
        Scala implementation of biocache backend.
        This code base manages the loading, processing, sampling and indexing of occurrence records for the ALA.
        There are additional tools to support outlier detection, duplicate detection and extra-limital outliers.
    </description>
    <scm>
        <connection>scm:git:git@github.com:AtlasOfLivingAustralia/biocache-store.git</connection>
        <url>https://github.com/AtlasOfLivingAustralia/biocache-store</url>
        <developerConnection>scm:git:git@github.com:AtlasOfLivingAustralia/biocache-store.git</developerConnection>
        <tag>HEAD</tag>
    </scm>
    <dependencies>
<<<<<<< HEAD

        <!-- Cassandra 3 driver -->
        <dependency>
            <groupId>com.datastax.cassandra</groupId>
            <artifactId>cassandra-driver-core</artifactId>
            <version>${cassandra.version}</version>
        </dependency>
        <dependency>
            <groupId>com.datastax.cassandra</groupId>
            <artifactId>cassandra-driver-mapping</artifactId>
            <version>${cassandra.version}</version>
        </dependency>
        <dependency>
            <groupId>com.datastax.cassandra</groupId>
            <artifactId>cassandra-driver-extras</artifactId>
            <version>${cassandra.version}</version>
        </dependency>

=======
>>>>>>> ba78ca66
        <dependency>
            <groupId>postgresql</groupId>
            <artifactId>postgresql</artifactId>
            <version>9.1-901.jdbc3</version>
        </dependency>
        <dependency>
            <groupId>com.typesafe.slick</groupId>
            <artifactId>slick_2.10</artifactId>
            <version>1.0.1</version>
        </dependency>
        <dependency>
            <groupId>com.github.tminglei</groupId>
            <artifactId>slick-pg_2.10.1</artifactId>
            <version>0.1.3</version>
        </dependency>
        <!-- layers store -->
        <dependency>
            <groupId>au.org.ala</groupId>
            <artifactId>layers-store</artifactId>
            <version>1.2</version>
            <exclusions>
                <exclusion>
                    <artifactId>xercesImpl</artifactId>
                    <groupId>xerces</groupId>
                </exclusion>
                <exclusion>
                    <artifactId>xercesImpl</artifactId>
                    <groupId>xerces</groupId>
                </exclusion>
                <!-- Brings in old versions which conflict with the GBIF crawler dependencies -->
                <exclusion>
                    <groupId>org.codehaus.jackson</groupId>
                    <artifactId>jackson-mapper-asl</artifactId>
                </exclusion>
                <exclusion>
                    <groupId>org.codehaus.jackson</groupId>
                    <artifactId>jackson-core-asl</artifactId>
                </exclusion>
            </exclusions>
        </dependency>
        <dependency>
            <groupId>com.mockrunner</groupId>
            <artifactId>mockrunner</artifactId>
            <version>0.3.6</version>
        </dependency>
        <!-- Spring Framework - required by layers-store -->
        <dependency>
            <groupId>org.springframework</groupId>
            <artifactId>spring-core</artifactId>
            <version>${org.springframework.version}</version>
        </dependency>
        <dependency>
            <groupId>org.springframework</groupId>
            <artifactId>spring-context</artifactId>
            <version>${org.springframework.version}</version>
        </dependency>
        <dependency>
            <groupId>org.springframework</groupId>
            <artifactId>spring-context-support</artifactId>
            <version>${org.springframework.version}</version>
        </dependency>
        <dependency>
            <groupId>org.springframework</groupId>
            <artifactId>spring-jdbc</artifactId>
            <version>${org.springframework.version}</version>
        </dependency>
        <dependency>
            <groupId>org.springframework</groupId>
            <artifactId>spring-orm</artifactId>
            <version>${org.springframework.version}</version>
        </dependency>
        <dependency>
            <groupId>org.springframework</groupId>
            <artifactId>spring-oxm</artifactId>
            <version>${org.springframework.version}</version>
        </dependency>
        <!-- LOG4J -->
        <dependency>
            <groupId>log4j</groupId>
            <artifactId>log4j</artifactId>
            <version>1.2.17</version>
        </dependency>
        <!-- SL4J -->
        <dependency>
            <groupId>org.slf4j</groupId>
            <artifactId>slf4j-log4j12</artifactId>
            <version>1.7.21</version>
        </dependency>
        <dependency>
            <groupId>org.slf4j</groupId>
            <artifactId>slf4j-api</artifactId>
            <version>1.7.21</version>
        </dependency>
        <!-- for cmd tool -->
        <dependency>
            <groupId>org.apache.ant</groupId>
            <artifactId>ant</artifactId>
            <version>1.8.2</version>
        </dependency>
        <!-- ALA SDS point generalising -->
        <dependency>
            <groupId>au.org.ala</groupId>
            <artifactId>sds</artifactId>
            <version>1.4-SNAPSHOT</version>
            <exclusions>
                <exclusion>
                    <groupId>commons-lang</groupId>
                    <artifactId>commons-lang</artifactId>
                </exclusion>
                <exclusion>
                    <groupId>org.slf4j</groupId>
                    <artifactId>jcl-over-slf4j</artifactId>
                </exclusion>
                <exclusion>
                    <groupId>org.slf4j</groupId>
                    <artifactId>slf4j-log4j12</artifactId>
                </exclusion>
                <exclusion>
                    <groupId>org.slf4j</groupId>
                    <artifactId>slf4j-api</artifactId>
                </exclusion>
                <exclusion>
                    <groupId>au.org.ala</groupId>
                    <artifactId>ala-name-matching</artifactId>
                </exclusion>
                <!-- Start: Exclusions for the conflicts with the GBIF crawler -->
                <exclusion>
                    <groupId>org.codehaus.jackson</groupId>
                    <artifactId>jackson-mapper-asl</artifactId>
                </exclusion>
                <exclusion>
                    <artifactId>stax-api</artifactId>
                    <groupId>javax.xml.stream</groupId>
                </exclusion>
                <exclusion>
                    <artifactId>stax-api</artifactId>
                    <groupId>stax</groupId>
                </exclusion>
                <!-- End: Conflicts with the GBIF crawler -->
            </exclusions>
        </dependency>
        <!-- ALA Name matching -->
        <dependency>
            <groupId>au.org.ala</groupId>
            <artifactId>ala-name-matching</artifactId>
<<<<<<< HEAD
            <version>3.0-SNAPSHOT</version>
=======
            <version>2.4.1</version>
>>>>>>> ba78ca66
            <exclusions>
                <exclusion>
                    <groupId>org.gbif</groupId>
                    <artifactId>dwc-archive</artifactId>
                </exclusion>
                <exclusion>
                    <groupId>jaxen</groupId>
                    <artifactId>jaxen</artifactId>
                </exclusion>
                <exclusion>
                    <groupId>org.apache.lucene</groupId>
                    <artifactId>lucene-core</artifactId>
                </exclusion>
                <exclusion>
                    <groupId>org.apache.lucene</groupId>
                    <artifactId>lucene-analyzers</artifactId>
                </exclusion>
                <exclusion>
                    <groupId>org.apache.lucene</groupId>
                    <artifactId>lucene-analyzers-common</artifactId>
                </exclusion>
                <exclusion>
                    <groupId>org.apache.lucene</groupId>
                    <artifactId>lucene-queryparser</artifactId>
                </exclusion>
                <exclusion>
                    <artifactId>org.slf4j</artifactId>
                    <groupId>slf4j-api</groupId>
                </exclusion>
            </exclusions>
        </dependency>
        <!-- DWC-A -->
        <dependency>
            <groupId>org.gbif</groupId>
            <artifactId>dwca-io</artifactId>
            <version>1.28</version>
            <exclusions>
                <exclusion>
                    <groupId>commons-io</groupId>
                    <artifactId>commons-io</artifactId>
                </exclusion>
            </exclusions>
        </dependency>
        <dependency>
            <groupId>org.gbif</groupId>
            <artifactId>gbif-common</artifactId>
            <version>0.29</version>
        </dependency>
        <!-- Google Commons -->
        <dependency>
            <groupId>com.google.guava</groupId>
            <artifactId>guava</artifactId>
            <!-- GBIF crawler library uses Stopwatch methods that require 18.0+ -->
            <version>18.0</version>
        </dependency>
        <!-- Google Guice -->
        <dependency>
            <groupId>com.google.inject</groupId>
            <artifactId>guice</artifactId>
            <version>2.0</version>
        </dependency>
        <!-- Jackson (JSON serialisation) -->
        <dependency>
            <groupId>com.fasterxml.jackson.core</groupId>
            <artifactId>jackson-core</artifactId>
            <version>${jackson.version}</version>
        </dependency>
        <dependency>
            <groupId>com.fasterxml.jackson.core</groupId>
            <artifactId>jackson-databind</artifactId>
            <version>${jackson.version}</version>
        </dependency>
        <dependency>
            <groupId>com.fasterxml.jackson.core</groupId>
            <artifactId>jackson-annotations</artifactId>
            <version>${jackson.version}</version>
        </dependency>
        <dependency>
            <groupId>com.fasterxml.jackson.module</groupId>
            <artifactId>jackson-module-scala_2.10</artifactId>
            <version>${jackson.version}</version>
        </dependency>
        <!-- SCALA -->
        <dependency>
            <groupId>org.scala-lang</groupId>
            <artifactId>scala-library</artifactId>
            <version>${scala.version}</version>
        </dependency>
        <dependency>
            <groupId>org.scala-lang</groupId>
            <artifactId>scala-actors</artifactId>
            <version>${scala.version}</version>
        </dependency>
        <dependency>
            <groupId>org.scala-lang</groupId>
            <artifactId>scala-reflect</artifactId>
            <version>${scala.version}</version>
        </dependency>
        <!-- SCALATEST -->
        <dependency>
            <groupId>org.scalatest</groupId>
            <artifactId>scalatest_2.10</artifactId>
            <version>1.9</version>
        </dependency>
        <dependency>
            <groupId>junit</groupId>
            <artifactId>junit</artifactId>
            <version>4.12</version>
            <scope>test</scope>
        </dependency>
        <dependency>
            <groupId>com.github.tomakehurst</groupId>
            <artifactId>wiremock-standalone</artifactId>
            <version>2.1.4-rc3</version>
            <scope>test</scope>
        </dependency>
        <dependency>
            <groupId>net.lingala.zip4j</groupId>
            <artifactId>zip4j</artifactId>
            <version>1.3.2</version>
        </dependency>
        <!-- Pelops library for cassandra 0.7.x Note the name has been changed
            so that this library is pulled from the ALA repo copy -->
        <dependency>
            <groupId>org.scale7</groupId>
            <artifactId>scale7-pelops</artifactId>
            <version>1.3-1.0.x</version>
            <exclusions>
                <exclusion>
                    <groupId>org.slf4j</groupId>
                    <artifactId>slf4j-api</artifactId>
                </exclusion>
            </exclusions>
        </dependency>
        <!-- SFTP -->
        <dependency>
            <groupId>com.jcraft</groupId>
            <artifactId>jsch</artifactId>
            <version>0.1.54</version>
        </dependency>
        <dependency>
            <groupId>org.rev6</groupId>
            <artifactId>SecureChannelFacade</artifactId>
            <version>0.2</version>
            <exclusions>
                <exclusion>
                    <groupId>com.jcroft</groupId>
                    <artifactId>jsch</artifactId>
                </exclusion>
            </exclusions>
        </dependency>
        <!-- SOLR -->
        <dependency>
            <artifactId>solr-core</artifactId>
            <groupId>org.apache.solr</groupId>
            <version>${solr.version}</version>
            <exclusions>
                <exclusion>
                    <groupId>org.slf4j</groupId>
                    <artifactId>jcl-over-slf4j</artifactId>
                </exclusion>
                <exclusion>
                    <groupId>org.slf4j</groupId>
                    <artifactId>slf4j-jdk14</artifactId>
                </exclusion>
                <exclusion>
                    <groupId>org.apache.hadoop</groupId>
                    <artifactId>hadoop-annotations</artifactId>
                </exclusion>
                <exclusion>
                    <groupId>org.apache.hadoop</groupId>
                    <artifactId>hadoop-common</artifactId>
                </exclusion>
                <exclusion>
                    <groupId>org.apache.hadoop</groupId>
                    <artifactId>hadoop-hdfs</artifactId>
                </exclusion>
                <exclusion>
                    <groupId>org.apache.hadoop</groupId>
                    <artifactId>hadoop-annotations</artifactId>
                </exclusion>
                <exclusion>
                    <groupId>org.apache.hadoop</groupId>
                    <artifactId>hadoop-annotations</artifactId>
                </exclusion>
                <!-- Conflicts with the GBIF crawler library -->
                <exclusion>
                    <groupId>org.codehaus.woodstox</groupId>
                    <artifactId>wstx-asl</artifactId>
                </exclusion>
            </exclusions>
        </dependency>
        <dependency>
            <artifactId>solr-solrj</artifactId>
            <groupId>org.apache.solr</groupId>
            <version>${solr.version}</version>
            <exclusions>
                <!-- Conflicts with the GBIF crawler library -->
                <exclusion>
                    <groupId>org.codehaus.woodstox</groupId>
                    <artifactId>wstx-asl</artifactId>
                </exclusion>
            </exclusions>
        </dependency>
        <dependency>
            <groupId>org.apache.lucene</groupId>
            <artifactId>lucene-codecs</artifactId>
            <version>${solr.version}</version>
        </dependency>
        <!--
           The following dependency is required for a SOLR embedded service only
           See http://lucene.472066.n3.nabble.com/EmbeddedSolrServer-java-lang-NoClassDefFoundError-javax-servlet-ServletRequest-td483937.html
         -->
        <dependency>
            <groupId>javax.servlet</groupId>
            <artifactId>servlet-api</artifactId>
            <version>2.5</version>
        </dependency>
        <dependency>
            <groupId>com.vividsolutions</groupId>
            <artifactId>jts</artifactId>
            <version>${jts.version}</version>
            <exclusions>
                <exclusion>
                    <groupId>xerces</groupId>
                    <artifactId>xercesImpl</artifactId>
                </exclusion>
            </exclusions>
        </dependency>
        <!-- COMMONS -->
        <dependency>
            <groupId>commons-httpclient</groupId>
            <artifactId>commons-httpclient</artifactId>
            <version>3.1</version>
        </dependency>
        <dependency>
            <groupId>org.apache.commons</groupId>
            <artifactId>commons-lang3</artifactId>
            <version>3.5</version>
        </dependency>
        <dependency>
            <groupId>com.jayway.jsonpath</groupId>
            <artifactId>json-path</artifactId>
            <version>0.9.1</version>
        </dependency>
        <!-- Contrib classes for http client project. These are available in the source
            but not distributed as part of the default jar. They were built into a separate
            jar and manually installed into the ala maven repository. -->
        <dependency>
            <groupId>commons-httpclient</groupId>
            <artifactId>commons-httpclient-contrib</artifactId>
            <version>3.1</version>
        </dependency>
        <dependency>
            <groupId>org.apache.commons</groupId>
            <artifactId>commons-compress</artifactId>
            <version>1.12</version>
        </dependency>
        <dependency>
            <groupId>org.apache.commons</groupId>
            <artifactId>commons-math3</artifactId>
            <version>3.6.1</version>
        </dependency>
        <!-- Added for cassandra test -->
        <dependency>
            <groupId>org.cliffc.high_scale_lib</groupId>
            <artifactId>high-scale-lib</artifactId>
            <version>1.0</version>
        </dependency>
        <dependency>
            <groupId>com.googlecode.concurrentlinkedhashmap</groupId>
            <artifactId>concurrentlinkedhashmap-lru</artifactId>
            <version>1.4.2</version>
        </dependency>
        <dependency>
            <groupId>metadata-extractor</groupId>
            <artifactId>metadata-extractor</artifactId>
            <version>2.5.0-RC3</version>
        </dependency>
        <dependency>
            <groupId>xmpcore</groupId>
            <artifactId>xmpcore</artifactId>
            <version>1.0</version>
        </dependency>
        <!-- Sun's Java Advance Imaging API -->
        <dependency>
            <groupId>javax.media</groupId>
            <artifactId>jai-core</artifactId>
            <version>1.1.3</version>
        </dependency>
        <dependency>
            <groupId>javax.media</groupId>
            <artifactId>jai-codec</artifactId>
            <version>1.1.3</version>
        </dependency>
        <dependency>
            <groupId>javax.media</groupId>
            <artifactId>jai-imageio</artifactId>
            <version>1.1</version>
        </dependency>
        <!-- geotools GML support -->
        <dependency>
            <groupId>org.geotools</groupId>
            <artifactId>gt-api</artifactId>
            <version>${gt.version}</version>
        </dependency>
        <dependency>
            <groupId>org.geotools</groupId>
            <artifactId>gt-main</artifactId>
            <version>${gt.version}</version>
        </dependency>
        <dependency>
            <groupId>org.geotools</groupId>
            <artifactId>gt-opengis</artifactId>
            <version>${gt.version}</version>
        </dependency>
        <dependency>
            <groupId>org.geotools</groupId>
            <artifactId>gt-coverage</artifactId>
            <version>${gt.version}</version>
        </dependency>
        <dependency>
            <groupId>org.geotools</groupId>
            <artifactId>gt-shapefile</artifactId>
            <version>${gt.version}</version>
        </dependency>
        <dependency>
            <groupId>org.geotools</groupId>
            <artifactId>gt-graph</artifactId>
            <version>${gt.version}</version>
        </dependency>
        <dependency>
            <groupId>org.geotools</groupId>
            <artifactId>gt-data</artifactId>
            <version>${gt.version}</version>
        </dependency>
        <dependency>
            <groupId>org.geotools</groupId>
            <artifactId>gt-geojson</artifactId>
            <version>${gt.version}</version>
        </dependency>
        <dependency>
            <groupId>org.geotools</groupId>
            <artifactId>gt-referencing</artifactId>
            <version>${gt.version}</version>
        </dependency>
        <dependency>
            <groupId>org.geotools</groupId>
            <artifactId>gt-metadata</artifactId>
            <version>${gt.version}</version>
        </dependency>
        <dependency>
            <groupId>org.geotools.xsd</groupId>
            <artifactId>gt-xsd-core</artifactId>
            <version>${gt.version}</version>
        </dependency>
        <dependency>
            <groupId>org.geotools.xsd</groupId>
            <artifactId>gt-xsd-kml</artifactId>
            <version>${gt.version}</version>
        </dependency>
        <dependency>
            <groupId>org.geotools.xsd</groupId>
            <artifactId>gt-xsd-gml2</artifactId>
            <version>${gt.version}</version>
        </dependency>
        <dependency>
            <groupId>org.geotools.xsd</groupId>
            <artifactId>gt-xsd-gml3</artifactId>
            <version>${gt.version}</version>
        </dependency>
        <dependency>
            <groupId>org.geotools</groupId>
            <artifactId>gt-epsg-hsql</artifactId>
            <version>${gt.version}</version>
        </dependency>
        <!-- htmlunit to help with screen scraping -->
        <dependency>
            <groupId>net.sourceforge.htmlunit</groupId>
            <artifactId>htmlunit</artifactId>
            <version>2.5</version>
        </dependency>
        <dependency>
            <groupId>org.gbif.crawler</groupId>
            <artifactId>crawler</artifactId>
            <version>0.27</version>
        </dependency>
    </dependencies>
    <organization>
        <name>Atlas of Living Australia</name>
        <url>http://www.ala.org.au</url>
    </organization>
    <build>
        <sourceDirectory>src/main/scala</sourceDirectory>
        <testSourceDirectory>src/test/scala</testSourceDirectory>
        <pluginManagement>
            <plugins>
                <plugin>
                    <groupId>org.apache.maven.plugins</groupId>
                    <artifactId>maven-compiler-plugin</artifactId>
                    <version>3.5.1</version>
                </plugin>
                <plugin>
                    <groupId>com.github.koraktor</groupId>
                    <artifactId>mavanagaiata</artifactId>
                    <version>0.7.2</version>
                </plugin>
                <plugin>
                    <groupId>org.scala-tools</groupId>
                    <artifactId>maven-scala-plugin</artifactId>
                    <version>2.15.2</version>
                </plugin>
                <plugin>
                    <groupId>org.apache.maven.plugins</groupId>
                    <artifactId>maven-jar-plugin</artifactId>
                    <version>3.0.2</version>
                </plugin>
                <plugin>
                    <groupId>org.apache.maven.plugins</groupId>
                    <artifactId>maven-release-plugin</artifactId>
                    <version>2.5.3</version>
                </plugin>
                <plugin>
                    <groupId>org.apache.maven.plugins</groupId>
                    <artifactId>maven-dependency-plugin</artifactId>
                    <version>2.10</version>
                </plugin>
                <plugin>
                    <groupId>org.apache.maven.plugins</groupId>
                    <artifactId>maven-assembly-plugin</artifactId>
                    <version>2.6</version>
                </plugin>
                <plugin>
                    <groupId>org.apache.maven.plugins</groupId>
                    <artifactId>maven-clean-plugin</artifactId>
                    <version>3.0.0</version>
                </plugin>
                <plugin>
                    <groupId>org.apache.maven.plugins</groupId>
                    <artifactId>maven-deploy-plugin</artifactId>
                    <version>2.8.2</version>
                </plugin>
                <plugin>
                    <groupId>org.apache.maven.plugins</groupId>
                    <artifactId>maven-install-plugin</artifactId>
                    <version>2.5.2</version>
                </plugin>
                <plugin>
                    <groupId>org.apache.maven.plugins</groupId>
                    <artifactId>maven-resources-plugin</artifactId>
                    <version>3.0.1</version>
                </plugin>
                <plugin>
                    <groupId>org.apache.maven.plugins</groupId>
                    <artifactId>maven-surefire-plugin</artifactId>
                    <version>2.19.1</version>
                </plugin>
            </plugins>
        </pluginManagement>
    </build>
    <reporting>
        <plugins>
            <plugin>
                <groupId>org.scala-tools</groupId>
                <artifactId>maven-scala-plugin</artifactId>
            </plugin>
        </plugins>
    </reporting>
    <repositories>
        <repository>
            <id>osgeo</id>
            <name>Open Source Geospatial Foundation Repository</name>
            <url>http://download.osgeo.org/webdav/geotools/</url>
            <snapshots>
                <enabled>false</enabled>
            </snapshots>
        </repository>
    </repositories>
    <profiles>
        <profile>
            <id>default</id>
            <activation>
                <activeByDefault>true</activeByDefault>
            </activation>
            <build>
            <plugins>
                <plugin>
                    <groupId>com.github.koraktor</groupId>
                    <artifactId>mavanagaiata</artifactId>
                    <executions>
                        <execution>
                            <id>git-commit</id>
                            <phase>validate</phase>
                            <goals>
                                <goal>commit</goal>
                            </goals>
                        </execution>
                    </executions>
                </plugin>
                <plugin>
                    <groupId>org.scala-tools</groupId>
                    <artifactId>maven-scala-plugin</artifactId>
                    <executions>
                        <execution>
                            <id>scala-compile-first</id>
                            <phase>process-resources</phase>
                            <goals>
                                <goal>add-source</goal>
                                <goal>compile</goal>
                            </goals>
                        </execution>
                        <execution>
                            <id>scala-test-compile</id>
                            <phase>process-test-resources</phase>
                            <goals>
                                <goal>testCompile</goal>
                            </goals>
                        </execution>
                    </executions>
                    <configuration>
                        <checkMultipleScalaVersions>false</checkMultipleScalaVersions>
                        <scalaVersion>${scala.version}</scalaVersion>
                        <args>
                            <arg>-target:jvm-1.6</arg>
                            <arg>-deprecation</arg>
                            <arg>-nowarn</arg>
                        </args>
                        <jvmArgs>
                            <jvmArg>-Xmx2G</jvmArg>
                        </jvmArgs>
                    </configuration>
                </plugin>
                <plugin>
                    <groupId>org.apache.maven.plugins</groupId>
                    <artifactId>maven-dependency-plugin</artifactId>
                    <executions>
                        <execution>
                            <id>copy-dependencies</id>
                            <phase>prepare-package</phase>
                            <goals>
                                <goal>copy-dependencies</goal>
                            </goals>
                            <configuration>
                                <outputDirectory>${project.build.directory}/lib</outputDirectory>
                                <overWriteReleases>false</overWriteReleases>
                                <overWriteSnapshots>false</overWriteSnapshots>
                                <overWriteIfNewer>true</overWriteIfNewer>
                            </configuration>
                        </execution>
                      </executions>
                </plugin>
                <plugin>
                    <groupId>org.apache.maven.plugins</groupId>
                    <artifactId>maven-jar-plugin</artifactId>
                    <configuration>
                        <archive>
                            <manifest>
                                <addClasspath>true</addClasspath>
                                <classpathPrefix>lib/</classpathPrefix>
                                <mainClass>au.org.ala.biocache.cmd.CMD2</mainClass>
                            </manifest>
                            <manifestEntries>
                                <gitCommitID>${mavanagaiata.commit.id}</gitCommitID>
                                <gitCommitAuthor>${mavanagaiata.commit.author.name}</gitCommitAuthor>
                                <gitCommitAuthor>${mvngit.commit.author.name}</gitCommitAuthor>
                                <gitCommitAuthorEmail>${mvngit.commit.author.email}</gitCommitAuthorEmail>
                                <gitCommitter>${mavanagaiata.commit.committer.name}</gitCommitter>
                                <gitCommitterEmail>${mavanagaiata.commit.committer.email}</gitCommitterEmail>
                                <gitCommitSummary>${mavanagaiata.commit.abbrev}</gitCommitSummary>
                                <buildTimestamp>${maven.build.timestamp}</buildTimestamp>
                                <sha1>${mavanagaiata.commit.sha}</sha1>
                                <Implementation-Version>${mvngit.commit.id}</Implementation-Version>
                                <Implementation-Title>Biocache</Implementation-Title>
                                <Comment>Manages the loading, processing, sampling and indexing of occurrence records.</Comment>
                                <Implementation-Vendor>Atlas of Living Australia</Implementation-Vendor>
                                <Implementation-Vendor-Id>au.org.ala</Implementation-Vendor-Id>
                            </manifestEntries>
                        </archive>
                    </configuration>
                </plugin>
                <plugin>
                    <groupId>org.apache.maven.plugins</groupId>
                    <artifactId>maven-compiler-plugin</artifactId>
                    <configuration>
                        <compilerArgument>-Xlint:all</compilerArgument>
                        <showWarnings>true</showWarnings>
                        <showDeprecation>true</showDeprecation>
                    </configuration>
                    <executions>
                        <execution>
                            <phase>compile</phase>
                            <goals>
                                <goal>compile</goal>
                            </goals>
                        </execution>
                    </executions>
                </plugin>
                <plugin>
                    <groupId>org.apache.maven.plugins</groupId>
                    <artifactId>maven-release-plugin</artifactId>
                </plugin>
                <plugin>
                    <groupId>org.apache.maven.plugins</groupId>
                    <artifactId>maven-assembly-plugin</artifactId>
                    <configuration>
                        <descriptors>
                            <descriptor>src/assembly/assembly.xml</descriptor>
                        </descriptors>
                        <archive>
                            <manifest>
                                <addClasspath>true</addClasspath>
                                <classpathPrefix>lib/</classpathPrefix>
                                <mainClass>au.org.ala.biocache.cmd.CMD2</mainClass>
                            </manifest>
                        </archive>
                    </configuration>
                    <executions>
                        <execution>
                            <phase>package</phase>
                            <goals>
                                <goal>single</goal>
                            </goals>
                        </execution>
                    </executions>
                </plugin>
        </plugins>
            </build>
        </profile>
        <profile>
            <!-- profile gets activated by travis and (crucially) skips the git-commit plugin -->
            <id>travis</id>
            <build>
                <plugins>
                    <plugin>
                        <groupId>org.scala-tools</groupId>
                        <artifactId>maven-scala-plugin</artifactId>
                        <executions>
                            <execution>
                                <id>scala-compile-first</id>
                                <phase>process-resources</phase>
                                <goals>
                                    <goal>add-source</goal>
                                    <goal>compile</goal>
                                </goals>
                            </execution>
                            <execution>
                                <id>scala-test-compile</id>
                                <phase>process-test-resources</phase>
                                <goals>
                                    <goal>testCompile</goal>
                                </goals>
                            </execution>
                        </executions>
                        <configuration>
                            <checkMultipleScalaVersions>false</checkMultipleScalaVersions>
                            <scalaVersion>${scala.version}</scalaVersion>
                            <args>
                                <arg>-target:jvm-1.6</arg>
                                <arg>-deprecation</arg>
                                <arg>-nowarn</arg>
                            </args>
                            <jvmArgs>
                                <jvmArg>-Xmx2G</jvmArg>
                            </jvmArgs>
                        </configuration>
                    </plugin>
                    <plugin>
                        <groupId>org.apache.maven.plugins</groupId>
                        <artifactId>maven-jar-plugin</artifactId>
                        <configuration>
                            <archive>
                                <manifest>
                                    <addClasspath>true</addClasspath>
                                    <classpathPrefix>lib/</classpathPrefix>
                                    <mainClass>au.org.ala.biocache.cmd.CMD2</mainClass>
                                </manifest>
                            </archive>
                        </configuration>
                    </plugin>
                </plugins>
            </build>
        </profile>
    </profiles>
</project><|MERGE_RESOLUTION|>--- conflicted
+++ resolved
@@ -9,7 +9,7 @@
 
     <groupId>au.org.ala</groupId>
     <artifactId>biocache-store</artifactId>
-    <version>1.8.2-SNAPSHOT</version>
+    <version>2.0-SNAPSHOT</version>
     <url>http://biocache.ala.org.au</url>
     <issueManagement>
         <system>GitHub</system>
@@ -25,16 +25,11 @@
         <scala.version>2.10.4</scala.version>
         <project.build.sourceEncoding>UTF-8</project.build.sourceEncoding>
         <org.springframework.version>3.0.6.RELEASE</org.springframework.version>
-<<<<<<< HEAD
         <solr.version>5.5.3</solr.version>
-        <jts.version>1.12</jts.version>
-        <cassandra.version>3.1.2</cassandra.version>
-=======
-        <solr.version>4.10.4</solr.version>
         <jts.version>1.13</jts.version>
         <jackson.version>2.8.4</jackson.version>
         <gt.version>2.7.5</gt.version>
->>>>>>> ba78ca66
+        <cassandra.version>3.1.2</cassandra.version>
     </properties>
     <prerequisites>
         <maven>3.0.5</maven>
@@ -51,7 +46,6 @@
         <tag>HEAD</tag>
     </scm>
     <dependencies>
-<<<<<<< HEAD
 
         <!-- Cassandra 3 driver -->
         <dependency>
@@ -70,8 +64,6 @@
             <version>${cassandra.version}</version>
         </dependency>
 
-=======
->>>>>>> ba78ca66
         <dependency>
             <groupId>postgresql</groupId>
             <artifactId>postgresql</artifactId>
@@ -217,11 +209,7 @@
         <dependency>
             <groupId>au.org.ala</groupId>
             <artifactId>ala-name-matching</artifactId>
-<<<<<<< HEAD
             <version>3.0-SNAPSHOT</version>
-=======
-            <version>2.4.1</version>
->>>>>>> ba78ca66
             <exclusions>
                 <exclusion>
                     <groupId>org.gbif</groupId>
@@ -252,6 +240,21 @@
                     <groupId>slf4j-api</groupId>
                 </exclusion>
             </exclusions>
+        </dependency>
+        <dependency>
+            <groupId>org.apache.lucene</groupId>
+            <artifactId>lucene-queries</artifactId>
+            <version>5.5.2</version>
+        </dependency>
+        <dependency>
+            <groupId>org.apache.lucene</groupId>
+            <artifactId>lucene-codecs</artifactId>
+            <version>5.5.2</version>
+        </dependency>
+        <dependency>
+            <groupId>org.apache.lucene</groupId>
+            <artifactId>lucene-backward-codecs</artifactId>
+            <version>5.5.2</version>
         </dependency>
         <!-- DWC-A -->
         <dependency>
