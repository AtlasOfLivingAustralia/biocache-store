package au.org.ala.biocache.load

import au.org.ala.biocache.Config
import au.org.ala.biocache.model._
import au.org.ala.biocache.poso.POSO
import au.org.ala.biocache.processor.{Processor, Processors}
import au.org.ala.biocache.util.Json
import au.org.ala.biocache.vocab.AssertionCodes
import org.slf4j.LoggerFactory

import scala.collection.mutable.ArrayBuffer

/**
  * This object maps the data from key value pairs into the FullRecord object
  * which represents a record.
  */
object FullRecordMapper {
  val logger = LoggerFactory.getLogger("FullRecordMapper")
  val entityName = "occ"
  val qualityAssertionColumn = "qualityAssertion"
  val userQualityAssertionColumn = "userQualityAssertion"
  val userAssertionStatusColumn = "userAssertionStatus"
  val geospatialDecisionColumn = "geospatiallyKosher"
  val taxonomicDecisionColumn = "taxonomicallyKosher"
  val userVerifiedColumn = "userVerified"
  val locationDeterminedColumn = "locationDetermined"
  val defaultValuesColumn = "defaultValuesUsed"
  val dateDeletedColumn = "dateDeleted"
  val lastUserAssertionDateColumn = "lastUserAssertionDate"
  val environmentalLayersColumn = "el" + Config.persistenceManager.fieldDelimiter + "p"
  val contextualLayersColumn = "cl" + Config.persistenceManager.fieldDelimiter + "p"
  val deletedColumn = "deleted"
  val miscPropertiesColumn = "miscProperties"
  val firstLoadedColumn = "firstLoaded"
  val alaModifiedColumn = "lastModifiedTime"
  val alaModifiedColumnP = "lastModifiedTime" + Config.persistenceManager.fieldDelimiter + "p"
  val geospatialQa = "loc"
  val taxonomicalQa = "class"
  val queryAssertionColumn = "queryAssertions" + Config.persistenceManager.fieldDelimiter + "p"

  val qaFields = Processors.processorMap.values.map(processor => markAsQualityAssertion(processor.asInstanceOf[Processor].getName))

  /**
    * Convert a full record to a map of properties
    */
  def fullRecord2Map(fullRecord: FullRecord, version: Version): scala.collection.mutable.Map[String, String] = {
    val properties = scala.collection.mutable.Map[String, String]()
    fullRecord.objectArray.foreach(poso => {
      val map = FullRecordMapper.mapObjectToProperties(poso, version)
      //add all to map
      properties ++= map
    })

    //add the special cases to the map
    if (fullRecord.miscProperties != null && !fullRecord.miscProperties.isEmpty && version == Raw) {
      properties.put(miscPropertiesColumn, Json.toJSON(fullRecord.miscProperties)) //store them as JSON array
    }
    if (fullRecord.firstLoaded != null && !fullRecord.firstLoaded.isEmpty && version == Raw) {
      properties.put(firstLoadedColumn, fullRecord.firstLoaded)
    }
    if (fullRecord.dateDeleted != null && !fullRecord.dateDeleted.isEmpty && version == Raw) {
      properties.put(dateDeletedColumn, fullRecord.firstLoaded)
    }
    if (fullRecord.el != null && !fullRecord.el.isEmpty && version == Processed) {
      properties.put(environmentalLayersColumn, Json.toJSON(fullRecord.el)) //store them as JSON array
    }
    if (fullRecord.cl != null && !fullRecord.cl.isEmpty && version == Processed) {
      properties.put(contextualLayersColumn, Json.toJSON(fullRecord.cl)) //store them as JSON array
    }
<<<<<<< HEAD
    properties.put("uuid", fullRecord.uuid)
    properties.put("rowkey", fullRecord.rowKey)
=======
>>>>>>> 10b29e37
    properties.put(FullRecordMapper.defaultValuesColumn, fullRecord.defaultValuesUsed.toString)
    properties.put(FullRecordMapper.locationDeterminedColumn, fullRecord.locationDetermined.toString)
    if (fullRecord.lastModifiedTime != "") {
      properties.put(FullRecordMapper.markNameBasedOnVersion(FullRecordMapper.alaModifiedColumn, version), fullRecord.lastModifiedTime)
    }
    properties
  }

  /**
    * for each field in the definition, check if there is a value to write
    * Change to use the toMap method of a Mappable
    */
  def mapObjectToProperties(anObject: AnyRef, version: Version = Raw): Map[String, String] = {
    anObject match {
      case p: POSO => {
        p.toMap.map({ case (key, value) => (markNameBasedOnVersion(key, version) -> value) })
      }
      case _ => throw new Exception("Unrecognised object. Object is not a Mappable or a POSO. Class : " + anObject.getClass.getName)
    }
  }

  /**
    * changes the name based on the version
    */
  def markNameBasedOnVersion(name: String, version: Version) = version match {
    case Processed => markAsProcessed(name)
    case Consensus => markAsConsensus(name)
    case _ => name
  }

  /**
    * Set the property on the correct model object
    */
  def mapPropertiesToObject(anObject: POSO, map: Map[String, String]) =
    map.foreach({ case (key, value) => anObject.setProperty(key, value) })

  /**
    * Sets the properties on the supplied object based on 2 maps
    * <ol>
    * <li>Map of source names to values</li>
    * <li>Map of source names to target values</li>
    * </ol>
    */
  def mapmapPropertiesToObject(poso: POSO, valueMap: scala.collection.Map[String, Object], targetMap: scala.collection.Map[String, String]) {

    valueMap.keys.foreach(sourceName => {
      //get the target name
      val targetName = targetMap.getOrElse(sourceName, "")
      if (targetName != "") {
        val value = valueMap.get(sourceName)
        //get the setter method
        if (value.isDefined && value.get != null) {
          poso.setProperty(targetName, value.get.toString)
        }
      }
    })
  }

  /**
    * Create a record from a array of tuple properties
    */
  def createFullRecord(rowKey: String, fieldTuples: Array[(String, String)], version: Version): FullRecord = {
    val fieldMap = Map(fieldTuples map {
      s => (s._1, s._2)
    }: _*)
    createFullRecord(rowKey, fieldMap, version)
  }

  /**
    * Creates an FullRecord from the map of properties
    */
  def createFullRecord(rowKey: String, fields: scala.collection.Map[String, String], version: Version): FullRecord = {

    val fullRecord = new FullRecord
    fullRecord.rowKey = rowKey
    fullRecord.lastModifiedTime = fields.getOrElse(markNameBasedOnVersion(alaModifiedColumn, version), "")
    fullRecord.firstLoaded = fields.getOrElse(firstLoadedColumn, "")

    fullRecord.setRawFieldsWithMapping(fields)
    fields.keySet.foreach(fieldName => {
      //ascertain which term should be associated with which object

      val fieldValue = fields.get(fieldName) match {
        case Some(null) => ""
        case _ => fields.getOrElse(fieldName, "").trim
      }

      //only set the value if it is no null or empty string
      if (fieldValue != "") {
        fieldName match {
          case it if (it.toLowerCase == qualityAssertionColumn.toLowerCase) => {} //ignore ?????
          case it if isQualityAssertion(it) => {
            //load the QA field names from the array
            if (fieldValue != "true" && fieldValue != "false") {
              //parses an array of integers
              val codeBuff = new ArrayBuffer[String]
              //Add the assertions that already exist
              if (fullRecord.assertions != null) {
                codeBuff ++= fullRecord.assertions
              }
              Json.toIntArray(fieldValue).foreach(code => {
                val retrievedCode = AssertionCodes.getByCode(code)
                if (!retrievedCode.isEmpty) {
                  codeBuff += retrievedCode.get.getName
                }
              })
              fullRecord.assertions = codeBuff.toArray
            }
          }
          case it if (it.toLowerCase == miscPropertiesColumn.toLowerCase) => {
            if (version == Raw) {
              fullRecord.miscProperties = Json.toJavaMap(fieldValue).asInstanceOf[java.util.Map[String, String]]
            }
          }
          case it if version == Raw && ("class".equals(it.toLowerCase) || "clazz".equals(it.toLowerCase) || "classs".equals(it.toLowerCase)) => fullRecord.classification.classs = fieldValue
          case it if userVerifiedColumn.equalsIgnoreCase(it) => fullRecord.userVerified = "true".equals(fieldValue)
          case it if taxonomicDecisionColumn.equalsIgnoreCase(it) => fullRecord.taxonomicallyKosher = "true".equals(fieldValue)
          case it if geospatialDecisionColumn.equalsIgnoreCase(it) => fullRecord.geospatiallyKosher = "true".equals(fieldValue)
          case it if defaultValuesColumn.equalsIgnoreCase(it) => fullRecord.defaultValuesUsed = "true".equals(fieldValue)
          case it if locationDeterminedColumn.equalsIgnoreCase(it) => fullRecord.locationDetermined = "true".equals(fieldValue)
          case it if deletedColumn.equalsIgnoreCase(it) => fullRecord.deleted = "true".equals(fieldValue)
          case it if dateDeletedColumn.equalsIgnoreCase(it) => fullRecord.dateDeleted
          case it if lastUserAssertionDateColumn.equalsIgnoreCase(fieldName) => fullRecord.setLastUserAssertionDate(fieldValue)
          case it if userAssertionStatusColumn.equalsIgnoreCase(fieldName) => fullRecord.setUserAssertionStatus(fieldValue)
          case it if userQualityAssertionColumn.equalsIgnoreCase(fieldName) => fullRecord.setUserQualityAssertion(fieldValue)
          case it if version == Processed && isProcessedValue(fieldName) => {
            val success = fullRecord.setProperty(removeSuffix(fieldName), fieldValue)
            if (!success) {
              logger.error("Unable to set " + fieldName + " with value '" + fieldValue + "' for record with rowkey: " + rowKey)
            }
          }
          case it if version == Raw && fullRecord.hasProperty(fieldName) => {
            val success = fullRecord.setProperty(fieldName, fieldValue)
            if (!success) {
              logger.error("Unable to set " + fieldName + " with value '" + fieldValue + "' for record with rowkey: " + rowKey)
            }
          }
          case it if version == Raw && !isProcessedValue(fieldName) => {
            fullRecord.miscProperties.put(fieldName, fieldValue)
          }
          case _ => {
            //properties for raw will fall through when constructing a processed version
            //and vice versa - expected behaviour, do nothing
            //logger.debug("Field not recognised or supported " + fieldName + " with value '" + fieldValue + "' for record with rowkey: " + rowKey)
          }
        }
      }
    })
    fullRecord
  }

  /** FIXME */
  def fieldDelimiter = Config.persistenceManager.fieldDelimiter

  /** Remove the suffix indicating the version of the field */
  def removeSuffix(name: String): String = name.substring(0, name.length - 2)

  /** Is this a "processed" value? */
  def isProcessedValue(name: String): Boolean = name endsWith fieldDelimiter + "p"

  /** Is this a "consensus" value? */
  def isConsensusValue(name: String): Boolean = name endsWith fieldDelimiter + "c"

  /** Is this a "consensus" value? */
  def isQualityAssertion(name: String): Boolean = name endsWith fieldDelimiter + "qa"

  /** Add a suffix to this field name to indicate version type */
  def markAsProcessed(name: String): String = name + fieldDelimiter + "p"

  /** Add a suffix to this field name to indicate version type */
  def markAsConsensus(name: String): String = name + fieldDelimiter + "c"

  /** Add a suffix to this field name to indicate quality assertion field */
  def markAsQualityAssertion(name: String): String = name + fieldDelimiter + "qa"

  /** Remove the quality assertion marker */
  def removeQualityAssertionMarker(name: String): String = name.dropRight(3)
}<|MERGE_RESOLUTION|>--- conflicted
+++ resolved
@@ -67,11 +67,8 @@
     if (fullRecord.cl != null && !fullRecord.cl.isEmpty && version == Processed) {
       properties.put(contextualLayersColumn, Json.toJSON(fullRecord.cl)) //store them as JSON array
     }
-<<<<<<< HEAD
-    properties.put("uuid", fullRecord.uuid)
-    properties.put("rowkey", fullRecord.rowKey)
-=======
->>>>>>> 10b29e37
+    //properties.put("uuid", fullRecord.uuid)
+    //properties.put("rowkey", fullRecord.rowKey)
     properties.put(FullRecordMapper.defaultValuesColumn, fullRecord.defaultValuesUsed.toString)
     properties.put(FullRecordMapper.locationDeterminedColumn, fullRecord.locationDetermined.toString)
     if (fullRecord.lastModifiedTime != "") {
