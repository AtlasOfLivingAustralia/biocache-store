package au.org.ala.biocache.index

import org.slf4j.LoggerFactory
import au.org.ala.biocache._
import java.io.{FileWriter, File}
import java.util.Date
import java.util.concurrent.ArrayBlockingQueue
import au.org.ala.biocache.dao.OccurrenceDAO
import au.org.ala.biocache.parser.DateParser
import au.org.ala.biocache.load.FullRecordMapper
import au.org.ala.biocache.persistence.PersistenceManager
import au.org.ala.biocache.util.{StringFileWriterConsumer, FileHelper, StringConsumer, OptionParser}
import au.org.ala.biocache.cmd.{IncrementalTool, NoArgsTool, Tool}

/**
 * Runnable for optimising the index.
 */
object OptimiseIndex extends NoArgsTool {

  val logger = LoggerFactory.getLogger("OptimiseIndex")

  def cmd = "optimise"
  def desc = "Optimise search index. Not for production use."

  def main(args: Array[String]): Unit = {
    proceed(args, ()=> Config.indexDAO.optimise)
  }
}

/**
 * Index the records to conform to the fields as defined in the schema.xml file.
 *
 * This tool is used to index small datasets or minor updates to datasets
 * in an incremental fashion if required. To complete new indexes
 * for > 1m records see the <code>BulkProcessor</code> tool.
 *
 * @author Natasha Carter
 */
object IndexRecords extends Tool with IncrementalTool {

  def cmd = "index"
  def desc = "Index records. Not suitable for full re-indexing (>5m)"

  import FileHelper._

  val logger = LoggerFactory.getLogger("IndexRecords")
  val indexer = Config.getInstance(classOf[IndexDAO]).asInstanceOf[IndexDAO]
  val occurrenceDAO = Config.getInstance(classOf[OccurrenceDAO]).asInstanceOf[OccurrenceDAO]
  val persistenceManager = Config.getInstance(classOf[PersistenceManager]).asInstanceOf[PersistenceManager]

  def main(args: Array[String]): Unit = {
    var startUuid:Option[String] = None
    var endUuid:Option[String] = None
    var dataResourceUid:Option[String] = None
    var empty = false
    var check = false
    var startDate:Option[String] = None
    var pageSize = 1000
    var uuidFile = ""
    var rowKeyFile = ""
    var threads = 1
    var test = false
    var checkRowKeyFile = false
    var abortIfNotRowKeyFile = false

    val parser = new OptionParser(help) {
        opt("empty", "empty the index first", {empty=true})
        opt("check","check to see if the record is deleted before indexing",{check=true})
        opt("s", "start","The record to start with", {v:String => startUuid = Some(v)})
        opt("e","end", "The record to end with",{v:String =>endUuid = Some(v)})
        opt("dr", "resource", "The data resource to (re) index", {v:String => dataResourceUid = Some(v)})
        opt("date", "date", "The earliest modification date for records to be indexed. Date in the form yyyy-mm-dd",
          {v:String => startDate = Some(v)})
        intOpt("ps", "pageSize", "The page size for indexing", {v:Int => pageSize = v })
        opt("if", "file-uuids-to-index","Absolute file path to fle containing UUIDs to index", {v:String => uuidFile = v})
        opt("rf", "file-rowkeys-to-index","Absolute file path to fle containing rowkeys to index", {v:String => rowKeyFile = v})
        intOpt("t","threads","Number of threads to index from",{v:Int => threads = v})
        opt("test", "test the speed of creating the index the minus the actual SOLR indexing costs",{test = true})
        opt("crk", "check for row key file",{ checkRowKeyFile = true })
        opt("acrk", "abort if no row key file found",{ abortIfNotRowKeyFile = true })
    }

    if(parser.parse(args)){
      if(!dataResourceUid.isEmpty && checkRowKeyFile){
        val (hasRowKey, retrievedRowKeyFile) = IndexRecords.hasRowKey(dataResourceUid.get)
        rowKeyFile = retrievedRowKeyFile.getOrElse("")
      }

      if(abortIfNotRowKeyFile && (rowKeyFile=="" || !(new File(rowKeyFile).exists()))){
        logger.warn("No rowkey file was found for this index. Aborting.")
      } else {
        //delete the content of the index
        if(empty){
          logger.info("Emptying index")
          indexer.emptyIndex
        }
        if (uuidFile != ""){
          indexListOfUUIDs(new File(uuidFile))
        } else if (rowKeyFile != ""){
          if(threads == 1) {
            indexList(new File(rowKeyFile))
          } else {
            indexListThreaded(new File(rowKeyFile), threads)
          }
        } else {
          index(startUuid, endUuid, dataResourceUid, false, false, startDate, check, pageSize, test=test)
        }
        //shut down pelops and index to allow normal exit
        indexer.shutdown
        persistenceManager.shutdown
      }
    }
  }

  /**
   * Index the supplied range of records.
   *
   * @param startUuid
   * @param endUuid
   * @param dataResource
   * @param optimise
   * @param shutdown
   * @param startDate
   * @param checkDeleted
   * @param pageSize
   * @param miscIndexProperties
   * @param callback
   * @param test
   */
  def index(startUuid:Option[String],
            endUuid:Option[String],
            dataResource:Option[String],
            optimise:Boolean = false,
            shutdown:Boolean = false,
            startDate:Option[String] = None,
            checkDeleted:Boolean = false,
            pageSize:Int = 1000,
            miscIndexProperties:Seq[String] = Array[String](),
            callback:ObserverCallback = null,
            test:Boolean = false) {

    val startKey = if(startUuid.isEmpty && !dataResource.isEmpty) {
      dataResource.get +"|"
    } else {
      startUuid.getOrElse("")
    }

    var date:Option[Date]=None
    if(!startDate.isEmpty){
      date = DateParser.parseStringToDate(startDate.get + " 00:00:00")
      if(date.isEmpty) {
        throw new Exception("Date is in incorrect format. Try yyyy-mm-dd")
      }
      logger.info("Indexing will be restricted to records changed after " + date.get)
    }

    val endKey = if(dataResource.isEmpty || endUuid.isDefined) endUuid.getOrElse("") else dataResource.get +"|~"
    if(startKey == ""){
      logger.info("Starting full index")
    } else {
      logger.info("Starting to index " + startKey + " until " + endKey)
    }
    indexRange(startKey, endKey, date, checkDeleted, miscIndexProperties = miscIndexProperties, callback = callback, test=test)
    //index any remaining items before exiting
    indexer.finaliseIndex(optimise, shutdown)  
  }

  def indexRange(startUuid:String, endUuid:String, startDate:Option[Date]=None, checkDeleted:Boolean=false,
                 pageSize:Int = 1000, miscIndexProperties:Seq[String] = Array[String](),
                 callback:ObserverCallback = null, test:Boolean =false) {
    var counter = 0
    val start = System.currentTimeMillis
    var startTime = System.currentTimeMillis
    var finishTime = System.currentTimeMillis
    var csvFileWriter = if (Config.exportIndexAsCsvPath.length > 0) { indexer.getCsvWriter() } else { null }
    var csvFileWriterSensitive = if (Config.exportIndexAsCsvPathSensitive.length > 0) { indexer.getCsvWriter(true) } else { null }
    performPaging( (guid, map) => {
      counter += 1
      ///convert EL and CL properties at this stage
      val shouldcommit = counter % 10000 == 0
      indexer.indexFromMap(guid, map, startDate=startDate, commit=shouldcommit, miscIndexProperties=miscIndexProperties, test=test, csvFileWriter = csvFileWriter, csvFileWriterSensitive = csvFileWriterSensitive)
      if (counter % pageSize == 0) {
        if(callback !=null) {
          callback.progressMessage(counter)
        }
        finishTime = System.currentTimeMillis
        logger.info(counter + " >> Last key : " + guid + ", records per sec: " +
          pageSize.toFloat / (((finishTime - startTime).toFloat) / 1000f))
        startTime = System.currentTimeMillis
      }
      true
    }, startUuid, endUuid, checkDeleted = checkDeleted, pageSize = pageSize)

    if (csvFileWriter != null) { csvFileWriter.flush(); csvFileWriter.close() }
    if (csvFileWriterSensitive != null) { csvFileWriterSensitive.flush(); csvFileWriterSensitive.close() }

    finishTime = System.currentTimeMillis
    logger.info("Total indexing time " + ((finishTime-start).toFloat)/1000f + " seconds")
  }

  /**
   * Page over records function
   */
  def performPaging(proc: ((String, Map[String, String]) => Boolean), startKey: String = "",
                    endKey: String = "", pageSize: Int = 1000, checkDeleted: Boolean = false) {
    if (checkDeleted) {
      persistenceManager.pageOverSelect("occ", (guid, map) => {
        if (map.getOrElse(FullRecordMapper.deletedColumn, "false").equals("false")) {
          val map = persistenceManager.get(guid, "occ")
          if (!map.isEmpty) {
            proc(guid, map.get)
          }
        }
        true
      }, startKey, endKey, pageSize, "uuid", "rowKey", FullRecordMapper.deletedColumn)
    } else {
      persistenceManager.pageOverAll("occ", (guid, map) => {
        proc(guid, map)
      }, startKey, endKey, pageSize)
    }
  }

  /**
   * Indexes the supplied list of rowkeys
   */
  def indexList(rowKeys:List[String]){
    var counter = 0
    var startTime = System.currentTimeMillis
    var finishTime = System.currentTimeMillis
    var csvFileWriter = if (Config.exportIndexAsCsvPath.length > 0) { indexer.getCsvWriter() } else { null }
    var csvFileWriterSensitive = if (Config.exportIndexAsCsvPathSensitive.length > 0) { indexer.getCsvWriter(true) } else { null }
    rowKeys.foreach(rowKey=>{
      counter += 1
      val map = persistenceManager.get(rowKey, "occ")
      val shouldcommit = counter % 10000 == 0
      if (!map.isEmpty) indexer.indexFromMap(rowKey, map.get, commit=shouldcommit, csvFileWriter = csvFileWriter, csvFileWriterSensitive = csvFileWriterSensitive)
      if (counter % 100 == 0) {
        finishTime = System.currentTimeMillis
        logger.debug(counter + " >> Last key : " + rowKey + ", records per sec: " + 100f / (((finishTime - startTime).toFloat) / 1000f))
        startTime = System.currentTimeMillis
      }
    })
    if (csvFileWriter != null) { csvFileWriter.flush(); csvFileWriter.close() }
    if (csvFileWriterSensitive != null) { csvFileWriterSensitive.flush(); csvFileWriterSensitive.close() }
    indexer.finaliseIndex(false, false)  //commit but don't optimise or shutdown
  }

  /**
   * Use multiple threads to run the indexing against a file of row keys.
   *
   * @param rowKeys
   * @param threads
   */
  def indexListThreaded(rowKeys: File, threads: Int) {
    val queue = new ArrayBlockingQueue[String](100)
    var ids = 0
    val csvFileWriterList : Array[FileWriter] = Array[FileWriter]()
    val pool: Array[StringFileWriterConsumer] = Array.fill(threads) {
      var counter = 0
      var startTime = System.currentTimeMillis
      var finishTime = System.currentTimeMillis
      var csvFileWriter = if (Config.exportIndexAsCsvPath.length > 0) { indexer.getCsvWriter() } else { null }
      csvFileWriterList :+ csvFileWriter
      var csvFileWriterSensitive = if (Config.exportIndexAsCsvPathSensitive.length > 0) { indexer.getCsvWriter(true) } else { null }
      csvFileWriterList :+ csvFileWriterSensitive
      indexer.init
      val p = new StringFileWriterConsumer(queue, ids, csvFileWriter, csvFileWriterSensitive, { (rowKey, csvFileWriter, csvFileWriterSensitive) =>
        counter += 1
<<<<<<< HEAD
        try {
          val map = persistenceManager.get(rowKey, "occ")
          val shouldcommit = counter % 1000 == 0
          if (!map.isEmpty) {
            indexer.indexFromMap(rowKey, map.get, commit = shouldcommit)
          }
        } catch {
          case e:Exception => logger.error("Problem indexing record with row key: '" + rowKey+"'.  ", e)
=======
        val map = persistenceManager.get(rowKey, "occ")
        val shouldcommit = counter % 1000 == 0
        if (!map.isEmpty) {
          indexer.indexFromMap(rowKey, map.get, commit = shouldcommit, csvFileWriter = csvFileWriter, csvFileWriterSensitive = csvFileWriterSensitive)
<<<<<<< HEAD
>>>>>>> origin/master
=======
>>>>>>> 34db55a7
        }
        //debug counter
        if (counter % 1000 == 0) {
          finishTime = System.currentTimeMillis
          logger.info(counter + " >> Last key : " + rowKey + ", records per sec: " + 1000f / (((finishTime - startTime).toFloat) / 1000f))
          startTime = System.currentTimeMillis
        }
      })
      ids += 1
      p.start
      p
    }
    rowKeys.foreachLine(line => {
      //add to the queue
      queue.put(line.trim)
    })
    pool.foreach(t => t.shouldStop = true)
    pool.foreach(_.join)
    indexer.finaliseIndex(false, false)

    csvFileWriterList.foreach( t =>
      if ( t != null ) {
        t.flush()
        t.close()
      } )
  }

  /**
   * Indexes the supplied list of rowKeys
   */
  def indexList(file: File, shutdown:Boolean=true) {
    logger.info("Starting the reindex by row key....")
    var counter = 0
    var startTime = System.currentTimeMillis
    var finishTime = System.currentTimeMillis
    var csvFileWriter = if (Config.exportIndexAsCsvPath.length > 0) { indexer.getCsvWriter() } else { null }
    var csvFileWriterSensitive = if (Config.exportIndexAsCsvPathSensitive.length > 0) { indexer.getCsvWriter() } else { null }

    file.foreachLine(line => {
      counter += 1
      val rowKey = if (line.head == '"' && line.last == '"') line.substring(1,line.length-1) else line
      val map = persistenceManager.get(rowKey, "occ")
      val shouldCommit = counter % 10000 == 0
      if (!map.isEmpty) indexer.indexFromMap(rowKey, map.get, commit=shouldCommit, csvFileWriter = csvFileWriter, csvFileWriterSensitive = csvFileWriterSensitive)
      if (counter % 1000 == 0) {
        finishTime = System.currentTimeMillis
        logger.info(counter + " >> Last key : " + line + ", records per sec: " + 1000f / (((finishTime - startTime).toFloat) / 1000f))
        startTime = System.currentTimeMillis
      }
    })
    if (csvFileWriter != null) { csvFileWriter.flush(); csvFileWriter.close() }
    if (csvFileWriterSensitive != null) { csvFileWriterSensitive.flush(); csvFileWriterSensitive.close() }
    indexer.finaliseIndex(false, shutdown)
  }

  /**
   * Indexes the supplied list of rowKeys
   */
  def indexListOfUUIDs(file: File) {
    logger.info("Starting the reindex by UUIDs....")
    var counter = 0
    var startTime = System.currentTimeMillis
    var finishTime = System.currentTimeMillis
    var csvFileWriter = if (Config.exportIndexAsCsvPath.length > 0) { indexer.getCsvWriter() } else { null }
    var csvFileWriterSensitive = if (Config.exportIndexAsCsvPathSensitive.length > 0) { indexer.getCsvWriter(true) } else { null }

    file.foreachLine(line => {
      val uuid = line.replaceAll("\"","")
      counter += 1

      val map = persistenceManager.getByIndex(uuid, "occ", "uuid")
      val shouldCommit = counter % 10000 == 0

      if (!map.isEmpty) indexer.indexFromMap(uuid, map.get, commit=shouldCommit, csvFileWriter=csvFileWriter, csvFileWriterSensitive = csvFileWriterSensitive)
      if (counter % 1000 == 0) {
        finishTime = System.currentTimeMillis
        logger.info(counter + " >> Last key : " + line + ", records per sec: " + 1000f / (((finishTime - startTime).toFloat) / 1000f))
        startTime = System.currentTimeMillis
      }
    })
    if (csvFileWriter != null) { csvFileWriter.flush(); csvFileWriter.close() }
    if (csvFileWriterSensitive != null) { csvFileWriterSensitive.flush(); csvFileWriterSensitive.close() }

    logger.info("Finalising index.....")
    indexer.finaliseIndex(false, true)
    logger.info("Finalised index.")
  }
}<|MERGE_RESOLUTION|>--- conflicted
+++ resolved
@@ -266,25 +266,17 @@
       indexer.init
       val p = new StringFileWriterConsumer(queue, ids, csvFileWriter, csvFileWriterSensitive, { (rowKey, csvFileWriter, csvFileWriterSensitive) =>
         counter += 1
-<<<<<<< HEAD
+
         try {
           val map = persistenceManager.get(rowKey, "occ")
           val shouldcommit = counter % 1000 == 0
           if (!map.isEmpty) {
-            indexer.indexFromMap(rowKey, map.get, commit = shouldcommit)
+            indexer.indexFromMap(rowKey, map.get, commit = shouldcommit, csvFileWriter = csvFileWriter, csvFileWriterSensitive = csvFileWriterSensitive)
           }
         } catch {
           case e:Exception => logger.error("Problem indexing record with row key: '" + rowKey+"'.  ", e)
-=======
-        val map = persistenceManager.get(rowKey, "occ")
-        val shouldcommit = counter % 1000 == 0
-        if (!map.isEmpty) {
-          indexer.indexFromMap(rowKey, map.get, commit = shouldcommit, csvFileWriter = csvFileWriter, csvFileWriterSensitive = csvFileWriterSensitive)
-<<<<<<< HEAD
->>>>>>> origin/master
-=======
->>>>>>> 34db55a7
-        }
+        }
+
         //debug counter
         if (counter % 1000 == 0) {
           finishTime = System.currentTimeMillis
@@ -292,6 +284,7 @@
           startTime = System.currentTimeMillis
         }
       })
+      
       ids += 1
       p.start
       p
