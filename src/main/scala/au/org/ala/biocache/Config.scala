package au.org.ala.biocache

<<<<<<< HEAD
import java.util.jar.Attributes

=======
import au.org.ala.biocache.util.LayersStore
>>>>>>> fb9caabb
import org.slf4j.LoggerFactory
import com.google.inject.{Scopes, AbstractModule, Guice, Injector}
import au.org.ala.names.search.ALANameSearcher
import au.org.ala.sds.SensitiveSpeciesFinderFactory
import java.util.Properties
import java.io.FileInputStream
import com.google.inject.name.Names
import au.org.ala.biocache.dao._
import au.org.ala.biocache.index.{SolrIndexDAO, IndexDAO}
import au.org.ala.biocache.persistence.{MockPersistenceManager, PostgresPersistenceManager, PersistenceManager, CassandraPersistenceManager}
import au.org.ala.biocache.vocab.StateProvinces
import au.org.ala.biocache.load.{RemoteMediaStore, LocalMediaStore}

import scala.collection
import scala.collection.JavaConversions
import scala.collection.parallel.mutable

/**
 * Simple singleton wrapper for Guice that reads from a properties file
 * and initialises the biocache configuration including database connections
 * and search indexes.
 */
object Config {

  import collection.JavaConversions._

  protected val logger = LoggerFactory.getLogger("Config")
  private val configModule = new ConfigModule()
  var inj:Injector = Guice.createInjector(configModule)
  def getInstance(classs:Class[_]) = inj.getInstance(classs)

  //persistence
  val persistenceManager = getInstance(classOf[PersistenceManager]).asInstanceOf[PersistenceManager]

  //daos
  val occurrenceDAO = getInstance(classOf[OccurrenceDAO]).asInstanceOf[OccurrenceDAO]
  val outlierStatsDAO = getInstance(classOf[OutlierStatsDAO]).asInstanceOf[OutlierStatsDAO]
  val deletedRecordDAO = getInstance(classOf[DeletedRecordDAO]).asInstanceOf[DeletedRecordDAO]
  val duplicateDAO = getInstance(classOf[DuplicateDAO]).asInstanceOf[DuplicateDAO]
  val validationRuleDAO = getInstance(classOf[ValidationRuleDAO]).asInstanceOf[ValidationRuleDAO]
  val indexDAO = getInstance(classOf[IndexDAO]).asInstanceOf[IndexDAO]

  val mediaStore = {
    val str = configModule.properties.getProperty("media.store.local", "true")
    if(str.toBoolean){
      logger.debug("Using local media store")
      LocalMediaStore
    } else {
      logger.debug("Using remote media store")
      RemoteMediaStore
    }
  }

  val remoteMediaStoreUrl = configModule.properties.getProperty("media.store.url", "http://10.1.1.2/images")

  //name index
  val nameIndex = getInstance(classOf[ALANameSearcher]).asInstanceOf[ALANameSearcher]

  //load sensitive data service
  lazy val sdsFinder = {
    val sdsUrl = configModule.properties.getProperty("sds.url","http://sds.ala.org.au/sensitive-species-data.xml")
    SensitiveSpeciesFinderFactory.getSensitiveSpeciesFinder(sdsUrl, nameIndex)
  }

  val volunteerHubUid = configModule.properties.getProperty("volunteer.hub.uid","")

  val collectoryApiKey = configModule.properties.getProperty("registry.api.key","xxxxxxxxxxxxxxxxx")

  val loadFileStore = configModule.properties.getProperty("load.dir","/data/biocache-load/")

  val vocabDirectory = configModule.properties.getProperty("vocab.dir","/data/biocache/vocab/")

  val deletedFileStore = configModule.properties.getProperty("deleted.file.store","/data/biocache-delete/")

  val mediaFileStore = configModule.properties.getProperty("media.dir","/data/biocache-media/")

  val mediaBaseUrl = configModule.properties.getProperty("media.url","http://biocache.ala.org.au/biocache-media")

  val excludeSensitiveValuesFor = configModule.properties.getProperty("exclude.sensitive.values","")

  val allowCollectoryUpdates = configModule.properties.getProperty("allow.registry.updates","false")

  val extraMiscFields = configModule.properties.getProperty("extra.misc.fields","")

  val technicalContact = configModule.properties.getProperty("technical.contact", "support@ala.org.au")

  /** Whether or not to strictly obey the isLoadable directive from the SDS */
  val obeySDSIsLoadable = configModule.properties.getProperty("obey.sds.is.loadable", "true").toBoolean

  lazy val fieldsToSample = {

    val str = configModule.properties.getProperty("sample.fields")

    val defaultFields = configModule.properties.getProperty("default.sample.fields", "")

    if (str == null || str.trim == "" ){
      val dbfields = try {
        new LayersStore(Config.layersServiceUrl).getFieldIds();
      } catch {
        case e:Exception => new java.util.ArrayList()
      }

      val fields: Array[String] = if(dbfields.size > 0){
        Array.ofDim(dbfields.size())
      } else {
        defaultFields.split(",").map(x => x.trim).toArray
      }

      if(!dbfields.isEmpty){
        for (a <- 0 until dbfields.size()) {
          fields(a) = dbfields.get(a)
        }
      }
      logger.info("Fields to sample: " + fields.mkString(","))
      fields   //fields.dropWhile(x => List("el898","cl909","cl900").contains(x))
    } else if (str == "none"){
      Array[String]()
    } else {
      val fields = str.split(",").map(x => x.trim).toArray
      logger.info("Fields to sample: " + fields.mkString(","))
      fields
    }
  }

  val speciesSubgroupsUrl = configModule.properties.getProperty("species.subgroups.url","http://bie.ala.org.au/subgroups.json")

  val listToolUrl = configModule.properties.getProperty("list.tool.url","http://lists.ala.org.au/ws")

  val volunteerUrl = configModule.properties.getProperty("volunteer.url","http://volunteer.ala.org.au")

  val tmpWorkDir = configModule.properties.getProperty("tmp.work.dir","/tmp")

  val registryUrl = configModule.properties.getProperty("registry.url","http://collections.ala.org.au/ws")

  lazy val flickrUsersUrl = configModule.properties.getProperty("flickr.users.url", "http://auth.ala.org.au/userdetails/external/flickr")

  lazy val reindexUrl = configModule.properties.getProperty("reindex.url")

  lazy val reindexData = configModule.properties.getProperty("reindex.data")

  lazy val reindexViewDataResourceUrl = configModule.properties.getProperty("reindex.data.resource.url")

  lazy val layersServiceUrl = configModule.properties.getProperty("layers.service.url")

  lazy val layersServiceSampling = configModule.properties.getProperty("layers.service.sampling", "true")

  lazy val biocacheServiceUrl = configModule.properties.getProperty("webservices.root","http://biocache.ala.org.au/ws")

  def getProperty(prop:String) = configModule.properties.getProperty(prop)

  def getProperty(prop:String, default:String) = configModule.properties.getProperty(prop,default)

  def outputConfig = {
    configModule.properties.stringPropertyNames().toArray.sortWith(_.toString() < _.toString()).foreach(name => println(name.toString() + " = " + configModule.properties.getProperty(name.toString(), "NOT DEFINED")))
  }

  //layer defaults
  val stateProvinceLayerID = configModule.properties.getProperty("layer.state.province", "cl927")
  val terrestrialBioRegionsLayerID = configModule.properties.getProperty("layer.bio.regions", "cl20")
  val marineBioRegionsLayerID = configModule.properties.getProperty("layer.bio.regions", "cl21")
  val countriesLayerID = configModule.properties.getProperty("layer.countries", "cl932")
  val localGovLayerID = configModule.properties.getProperty("layer.countries", "cl23")

  //used by location processor for associating a country with an occurrence record where only stateProvince supplied
  val defaultCountry = configModule.properties.getProperty("default.country", "Australia")

  val versionProperties = {
    val properties = new Properties()
    //read manifest instead
    val resources = getClass().getClassLoader().getResources("META-INF/MANIFEST.MF")
    while (resources.hasMoreElements()) {
      try {
        val url = resources.nextElement()
        val manifest = new java.util.jar.Manifest(url.openStream())
        val title = manifest.getMainAttributes().get(new Attributes.Name("Implementation-Title"))
        if("Biocache".equals(title)){
          val entries:Attributes = manifest.getMainAttributes()
          entries.entrySet().foreach(entry => {
            properties.put(entry.getKey().toString, entry.getValue().toString)
          })
        }
      } catch {
        case e:Exception => e.printStackTrace()
      }
    }
    properties
  }
}

/**
 * Guice configuration module.
 */
private class ConfigModule extends AbstractModule {

  protected val logger = LoggerFactory.getLogger("ConfigModule")

  val properties = {

    val properties = new Properties()
    //NC 2013-08-16: Supply the properties file as a system property via -Dbiocache.config=<file>
    //or the default /data/biocache/config/biocache-test-config.properties file is used.

    //check to see if a system property has been supplied with the location of the config file
    val filename = System.getProperty("biocache.config","/data/biocache/config/biocache-config.properties")
    logger.info("Using config file: " + filename)

    val file = new java.io.File(filename)

    //only load the properties file if it exists otherwise default to the biocache-test-config.properties on the classpath
    val stream = if(file.exists()) {
      new FileInputStream(file)
    } else {
      this.getClass.getResourceAsStream(filename)
    }

    if(stream == null){
      throw new RuntimeException("Configuration file not found. Please add to classpath or /data/biocache/config/biocache-test-config.properties")
    }

    logger.debug("Loading configuration from " + filename)
    properties.load(stream)

    properties
  }

  override def configure() {

    Names.bindProperties(this.binder, properties)
    //bind concrete implementations
    bind(classOf[OccurrenceDAO]).to(classOf[OccurrenceDAOImpl]).in(Scopes.SINGLETON)
    bind(classOf[OutlierStatsDAO]).to(classOf[OutlierStatsDAOImpl]).in(Scopes.SINGLETON)
    logger.debug("Initialising SOLR")
    bind(classOf[IndexDAO]).to(classOf[SolrIndexDAO]).in(Scopes.SINGLETON)
    bind(classOf[DeletedRecordDAO]).to(classOf[DeletedRecordDAOImpl]).in(Scopes.SINGLETON)
    bind(classOf[DuplicateDAO]).to(classOf[DuplicateDAOImpl]).in(Scopes.SINGLETON)
    bind(classOf[ValidationRuleDAO]).to(classOf[ValidationRuleDAOImpl]).in(Scopes.SINGLETON)
    logger.debug("Initialising name matching indexes")
    try {
      val nameIndexLocation = properties.getProperty("name.index.dir")
      logger.debug("Loading name index from " + nameIndexLocation)
      val nameIndex = new ALANameSearcher(nameIndexLocation)
      bind(classOf[ALANameSearcher]).toInstance(nameIndex)
    } catch {
      case e: Exception => logger.warn("Lucene indexes are not currently available. Please check 'name.index.dir' property in config. Message: " + e.getMessage())
    }
    logger.debug("Initialising persistence manager")
    properties.getProperty("db") match {
      case "mock" => bind(classOf[PersistenceManager]).to(classOf[MockPersistenceManager]).in(Scopes.SINGLETON)
      case "postgres" => bind(classOf[PersistenceManager]).to(classOf[PostgresPersistenceManager]).in(Scopes.SINGLETON)
      case "cassandra" => bind(classOf[PersistenceManager]).to(classOf[CassandraPersistenceManager]).in(Scopes.SINGLETON)
      case _ => throw new RuntimeException("Persistence manager typ unrecognised. Please check your external config file. ")
    }
    logger.debug("Configure complete")
  }
}<|MERGE_RESOLUTION|>--- conflicted
+++ resolved
@@ -1,11 +1,8 @@
 package au.org.ala.biocache
 
-<<<<<<< HEAD
+import au.org.ala.biocache.util.LayersStore
 import java.util.jar.Attributes
 
-=======
-import au.org.ala.biocache.util.LayersStore
->>>>>>> fb9caabb
 import org.slf4j.LoggerFactory
 import com.google.inject.{Scopes, AbstractModule, Guice, Injector}
 import au.org.ala.names.search.ALANameSearcher
@@ -68,6 +65,15 @@
   lazy val sdsFinder = {
     val sdsUrl = configModule.properties.getProperty("sds.url","http://sds.ala.org.au/sensitive-species-data.xml")
     SensitiveSpeciesFinderFactory.getSensitiveSpeciesFinder(sdsUrl, nameIndex)
+  }
+
+  val allowLayerLookup = {
+    val str = configModule.properties.getProperty("allow.layer.lookup")
+    if(str != null){
+      str.toBoolean
+    } else {
+      false
+    }
   }
 
   val volunteerHubUid = configModule.properties.getProperty("volunteer.hub.uid","")
