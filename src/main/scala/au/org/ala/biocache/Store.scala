package au.org.ala.biocache

import java.io.{File, OutputStream}
import java.net.URL
import java.util.Date

import au.org.ala.biocache.dao.{OccurrenceDAO, OutlierStatsDAO}
import au.org.ala.biocache.index.{IndexFields, IndexRecords}
import au.org.ala.biocache.load.{FullRecordMapper, Loader, MapDataLoader, SimpleLoader}
import au.org.ala.biocache.model._
import au.org.ala.biocache.outliers.{JackKnifeStats, RecordJackKnifeStats, SampledRecord}
import au.org.ala.biocache.parser.ProcessedValue
import au.org.ala.biocache.processor.RecordProcessor
import au.org.ala.biocache.qa.ValidationRuleRunner
import au.org.ala.biocache.tool._
import au.org.ala.biocache.util._
import au.org.ala.biocache.vocab.{ErrorCode, SpeciesGroup, _}
import au.org.ala.layers.dao.IntersectCallback
import org.apache.commons.io.FileUtils
import org.slf4j.LoggerFactory

import scala.collection.JavaConversions
import scala.collection.mutable.ArrayBuffer

/**
  * This is the interface to use for java applications or any application using this as a library.
  *
  * This will allow apps to:
  * <ul>
  * <li> Retrieve single record, three versions </li>
  * <li> Page over records </li>
  * <li> Add user supplied or system systemAssertions for records </li>
  * <li> Add user supplied corrections to records </li>
  * <li> Record downloads </li>
  * <li> Add records in a temporary space </li>
  * </ul>
  *
  * ...and lots more.
  */
object Store {

  val logger = LoggerFactory.getLogger("Store")

  private val occurrenceDAO = Config.getInstance(classOf[OccurrenceDAO]).asInstanceOf[OccurrenceDAO]
  private val outlierStatsDAO = Config.getInstance(classOf[OutlierStatsDAO]).asInstanceOf[OutlierStatsDAO]
  private val deletedRecordDAO = Config.deletedRecordDAO
  private val duplicateDAO = Config.duplicateDAO
  private val validationRuleDAO = Config.validationRuleDAO
  private var readOnly = false

  import BiocacheConversions._

  import JavaConversions._
  import scala.collection.JavaConverters._

  /**
    * A java API friendly version of the getByUuid that does not require knowledge of a scala type.
    */
  def getByUuid(uuid: java.lang.String, version: Version): FullRecord =
    occurrenceDAO.getByRowKey(uuid, version).getOrElse(null)

<<<<<<< HEAD
  def getSensitiveByUuid(uuid: java.lang.String, version: Version): FullRecord =
    occurrenceDAO.getByUuid(uuid, version, true).getOrElse(null)

  /**
    * A java API friendly version of the getByUuid that doesnt require knowledge of a scala type.
    */
  def getByUuid(uuid: java.lang.String): FullRecord = occurrenceDAO.getByUuid(uuid, Raw).getOrElse(null)

  /**
    * Retrieve all versions of the record with the supplied UUID.
    */
  def getAllVersionsByUuid(uuid: java.lang.String, includeSensitive: java.lang.Boolean): Array[FullRecord] =
    occurrenceDAO.getAllVersionsByUuid(uuid, includeSensitive).getOrElse(null)

  /**
    * Get the raw processed comparison based on the uuid for the occurrence.
    */
  def getComparisonByUuid(uuid: java.lang.String): java.util.Map[String, java.util.List[ProcessedValue]] =
    getComparison(occurrenceDAO.getAllVersionsByUuid(uuid).getOrElse(null))
=======
  def getSensitiveByUuid(uuid:java.lang.String, version:Version):FullRecord =
    occurrenceDAO.getByRowKey(uuid, version, true).getOrElse(null)

  /**
   * A java API friendly version of the getByUuid that doesnt require knowledge of a scala type.
   */
  def getByUuid(uuid: java.lang.String): FullRecord = occurrenceDAO.getByRowKey(uuid, Raw).getOrElse(null)

  /**
   * Retrieve all versions of the record with the supplied UUID.
   */
  def getAllVersionsByUuid(uuid: java.lang.String, includeSensitive:java.lang.Boolean) : Array[FullRecord] =
    occurrenceDAO.getAllVersionsByRowKey(uuid, includeSensitive).getOrElse(null)

  /**
   * Get the raw processed comparison based on the uuid for the occurrence.
   */
  def getComparisonByUuid(uuid: java.lang.String) : java.util.Map[String,java.util.List[ProcessedValue]] =
    getComparison(occurrenceDAO.getAllVersionsByRowKey(uuid).getOrElse(null))
>>>>>>> 10b29e37

  /**
    * Generate a comparison of the supplied records.
    *
    * @param recordVersions
    * @return
    */
  private def getComparison(recordVersions: Array[FullRecord]): java.util.Map[String, java.util.List[ProcessedValue]] = {
    if (recordVersions != null && recordVersions.length > 1) {
      val map = new java.util.HashMap[String, java.util.List[ProcessedValue]]

      val raw = recordVersions(0)
      val processed = recordVersions(1)

      val rawAndProcessed = raw.objectArray zip processed.objectArray

      rawAndProcessed.foreach(rawAndProcessed => {

        val (rawPoso, procPoso) = rawAndProcessed
        val listBuff = new java.util.LinkedList[ProcessedValue]

        rawPoso.getPropertyNames.foreach { name =>
          if (!Config.sensitiveFields.contains(name)) {
            val rawValue = rawPoso.getProperty(name)
            val procValue = procPoso.getProperty(name)
            if (!rawValue.isEmpty || !procValue.isEmpty) {
              val term = ProcessedValue(name, rawValue.getOrElse(""), procValue.getOrElse(""))
              listBuff.add(term)
            }
          }
        }

        val name = rawPoso.getClass().getName().substring(rawPoso.getClass().getName().lastIndexOf(".") + 1)
        map.put(name, listBuff)
      })

      map
    } else {
      new java.util.HashMap[String, java.util.List[ProcessedValue]]()
    }
  }

  /**
    * Iterate over records, passing the records to the supplied consumer.
    */
  def pageOverAll(version: Version, consumer: OccurrenceConsumer, dataResourceUid: String, pageSize: Int) {
    occurrenceDAO.pageOverAll(version, fullRecord => consumer.consume(fullRecord.get), dataResourceUid, pageSize)
  }

  /**
    * Page over all versions of the record, handing off to the OccurrenceVersionConsumer.
    */
  def pageOverAllVersions(consumer: OccurrenceVersionConsumer, dataResourceUid: String, pageSize: Int) {
    occurrenceDAO.pageOverAllVersions(fullRecordVersion => {
      if (!fullRecordVersion.isEmpty) {
        consumer.consume(fullRecordVersion.get)
      } else {
        true
      }
    }, dataResourceUid, pageSize)
  }

  /**
    * Adds or updates a raw full record with values that are in the FullRecord
    * relies on a rowKey being set. This method only loads the record.
    *
    * Record is later indexed when shouldIndex == true by adding the current rowKey to the data resource row key file.
    */
  def loadRecord(dataResourceIdentifer: String, properties: java.util.Map[String, String], shouldIndex: Boolean): String = {
    val rowkey = (new RecordProcessor).addRecord(dataResourceIdentifer, properties.toMap[String, String])

    if (shouldIndex) {
      val file = rowKeyFile(dataResourceIdentifer)

      FileUtils.writeStringToFile(file, rowkey + "\n", true)
    }

    rowkey
  }

  def rowKeyFile(dataResourceIdentifer: String): File = {
    new File(Config.tmpWorkDir + "/row_key_" + dataResourceIdentifer + ".csv")
  }

  /**
    * Load the record, download any media associated with the record but avoid processing the record.
    */
  def loadRecordOnly(dataResourceUid: String, fr: FullRecord, identifyingTerms: java.util.List[String]) {
    fr.lastModifiedTime = new Date()
    (new SimpleLoader).load(dataResourceUid, fr, identifyingTerms.toList, true, true, false)
  }

  /**
    * Load the record, download any media associated with the record.
    */
  def loadRecord(dataResourceUid: String, fr: FullRecord, identifyingTerms: java.util.List[String], shouldIndex: Boolean = true) {
    fr.lastModifiedTime = new Date()
    (new SimpleLoader).load(dataResourceUid, fr, identifyingTerms.toList, true, true, false)
    val processor = new RecordProcessor
    processor.processRecordAndUpdate(fr)
    if (shouldIndex) {
      occurrenceDAO.reIndex(fr.rowKey)
    }
  }

  /**
    * Loads a batch of records based on being supplied in a list of maps.
    *
    * It relies on identifyFields supplying a list dwc terms that make up the unique identifier for the data resource
    */
  def loadRecords(dataResourceUid: String, recordsProperties: java.util.List[java.util.Map[String, String]],
                  identifyFields: java.util.List[String], shouldIndex: Boolean = true) {
    val loader = new MapDataLoader
    val rowKeys = loader.load(dataResourceUid, recordsProperties.toList, identifyFields.toList)
    if (!rowKeys.isEmpty) {
      ProcessRecords.processRecords(rowKeys)
      if (shouldIndex) {
        IndexRecords.indexList(rowKeys)
      }
    }
  }

  /**
    * Adds or updates a raw full record with values that are in the FullRecord
    *
    * Record is processed and indexed if should index is true
    */
  def upsertRecord(dataResourceUid: String,
                   properties: java.util.Map[String, String],
                   multimediaProperties: java.util.List[java.util.Map[String, String]],
                   shouldIndex: Boolean): FullRecord = {

    import JavaConversions._
    val loader = new SimpleLoader

    //retrieve details
    loader.retrieveConnectionParameters(dataResourceUid) match {
      case None => throw new Exception("Unable to retrieve connection information for data resource UID: " + dataResourceUid)
      case Some(dataResourceConfig) =>

        //create a record
        val record = FullRecordMapper.createFullRecord("", properties, Versions.RAW)

        //map multimedia
        val multimedia = multimediaProperties.map { props =>
          Multimedia.create(new URL(props.getOrElse("identifier", "")), "", props.asScala.toMap)
        }

        //load the record
        (new SimpleLoader()).load(dataResourceUid, record, dataResourceConfig.uniqueTerms, multimedia)

        //process record
        val processor = new RecordProcessor
        processor.processRecordAndUpdate(record)

        //index
        if (shouldIndex) {
          occurrenceDAO.reIndex(record.rowKey)
        }
        record
    }
  }

  /**
    * Deletes the records for the supplied uuid from the index and data store
    */
  def deleteRecordBy(uuid: String) = if (uuid != null) occurrenceDAO.delete(uuid)

  /**
    * Deletes the supplied list of row keys from the index and data store
    */
  def deleteRecords(rowKeys: java.util.List[String]) {
    val deletor = new ListDelete(rowKeys.toList)
    deletor.deleteFromPersistent
    deletor.deleteFromIndex
  }

  /**
    * Delete records matching the supplied query or data resource
    *
    * @param dataResource
    * @param query
    * @param fromPersistent
    * @param fromIndex
    */
  def deleteRecords(dataResource: java.lang.String, query: java.lang.String, fromPersistent: Boolean, fromIndex: Boolean): Unit = {
    val deletor: RecordDeletor = if (dataResource != null) {
      new DataResourceDelete(dataResource)
    } else {
      new QueryDelete(query)
    }
    logger.debug("Delete from storage using the query: " + query)
    if (fromPersistent) {
      deletor.deleteFromPersistent
    }
    logger.debug("Delete from index")
    if (fromIndex) {
      deletor.deleteFromIndex
    }
    if (fromPersistent && fromIndex) {
      logger.debug("Delete row_key file")
      FileUtils.deleteQuietly(rowKeyFile(dataResource))
    }
    logger.debug("Delete complete.")
  }

  /**
    * Get system assertions that have failed.
    *
    * @param uuid
    * @return
    */
  def getSystemAssertions(uuid: java.lang.String): java.util.List[QualityAssertion] = {
    val rowKey = occurrenceDAO.getRowKeyFromUuid(uuid).getOrElse(uuid)
    occurrenceDAO.getSystemAssertions(rowKey).filter(_.qaStatus == 0).asJava
  }

  /**
    * Retrieve the  system assertions for a record.
    *
    * A user can supply either a uuid
    */
  def getAllSystemAssertions(uuid: java.lang.String): java.util.Map[String, java.util.List[QualityAssertion]] = {
    //system assertions are handled using row keys - this is unlike user assertions.
    val rowKey = occurrenceDAO.getRowKeyFromUuid(uuid).getOrElse(uuid)
    val list = occurrenceDAO.getSystemAssertions(rowKey)
    val unchecked = AssertionCodes.getMissingCodes((list.map(it => AssertionCodes.getByCode(it.code).getOrElse(null))).toSet)

    ((list ++ unchecked.map(it => QualityAssertion(it, AssertionStatus.UNCHECKED))).groupBy {
      case i if (i.qaStatus == 0) => {
        AssertionCodes.getByCode(i.code).getOrElse(AssertionCodes.GEOSPATIAL_ISSUE).category match {
          case ErrorCodeCategory.Error => "failed"
          case code: String => code.toString.toLowerCase
        }
      }
      case i if i.qaStatus == AssertionStatus.PASSED => "passed"
      case _ => "unchecked"
    }).mapValues(_.asJava).asJava
  }

  /**
    * Retrieve the user supplied systemAssertions.
    */
  def getUserAssertion(uuid: java.lang.String, assertionUuid: java.lang.String): QualityAssertion = {
    val rowKey = occurrenceDAO.getRowKeyFromUuid(uuid).getOrElse(uuid)
    occurrenceDAO.getUserAssertions(rowKey).find(ass => {
      ass.uuid == assertionUuid
    }).getOrElse(null)
  }

  /**
    * Retrieve the user supplied systemAssertions.
    */
  def getUserAssertions(uuid: java.lang.String): java.util.List[QualityAssertion] = {
    val rowKey = occurrenceDAO.getRowKeyFromUuid(uuid).getOrElse(uuid)
    occurrenceDAO.getUserAssertions(rowKey).asJava
  }

  /**
    * Add a user assertion
    *
    * Requires a re-index
    */
  def addUserAssertion(uuid: java.lang.String, qualityAssertion: QualityAssertion) {
    if (!readOnly) {
      val rowKey = occurrenceDAO.getRowKeyFromUuid(uuid).getOrElse(uuid)
      occurrenceDAO.addUserAssertion(rowKey, qualityAssertion)
      occurrenceDAO.reIndex(rowKey)
    } else {
      throw new Exception("In read only model. Please try again later")
    }
  }

  /**
    * Adds the supplied list of qa's to the data store and reindexes to allow changes to be available in the search
    *
    * @param assertionMap
    */
  def addUserAssertions(assertionMap: java.util.Map[String, QualityAssertion]) {
    if (!readOnly) {
      val arrayBuffer = new ArrayBuffer[String]()
      var count = 0
      assertionMap.foreach({
        case (uuid, qa) => {
          count += 1
          //apply the assertion and add to the reindex list
          val rowKey = occurrenceDAO.getRowKeyFromUuid(uuid).getOrElse(uuid)
          occurrenceDAO.addUserAssertion(rowKey, qa)
          arrayBuffer += rowKey
        }
      })
      // now reindex
      IndexRecords.indexList(arrayBuffer.toList)
      logger.debug("Added " + count + " user assertions in bulk")
    } else {
      throw new Exception("In read only model. Please try again later")
    }
  }

  def addValidationRule(validationRule: ValidationRule) = validationRuleDAO.upsert(validationRule)

  def getValidationRule(uuid: java.lang.String): ValidationRule = validationRuleDAO.get(uuid).getOrElse(null)

  def getValidationRules(ids: Array[String]): Array[ValidationRule] = validationRuleDAO.get(ids.toList).toArray[ValidationRule]

  def getValidationRules: Array[ValidationRule] = validationRuleDAO.list.toArray[ValidationRule]

  /**
    * Applies the supplied query assertion to the records.
    */
  def applyValidationRule(uuid: java.lang.String) = new ValidationRuleRunner().applySingle(uuid)

  def deleteValidationRule(id: java.lang.String, date: java.util.Date) = validationRuleDAO.delete(id, date)

  /**
    * Delete an assertion
    *
    * Requires a re-index
    */
  def deleteUserAssertion(uuid: java.lang.String, assertionUuid: java.lang.String) {
    if (!readOnly) {
      val rowKey = occurrenceDAO.getRowKeyFromUuid(uuid).getOrElse(uuid);
      occurrenceDAO.deleteUserAssertion(rowKey, assertionUuid)
      occurrenceDAO.reIndex(rowKey)
    } else {
      throw new Exception("In read only model. Please try again later")
    }
  }

  /**
    * Puts biocache store into readonly model.
    * Useful when we don't want services to update the index.
    * This is generally when a optimise is occurring
    */
  def setReadOnly(ro: Boolean): Unit = readOnly = ro

  def isReadOnly = readOnly

  def optimiseIndex(): String = {
    val start = System.currentTimeMillis
    readOnly = true
    try {
      val indexString = Config.indexDAO.optimise
      val finished = System.currentTimeMillis
      readOnly = false
      "Optimised in " + (finished - start).toFloat / 60000f + " minutes.\n" + indexString
    } catch {
      case e: Exception => {
        //report error message and take out of readOnly
        readOnly = false
        e.getMessage
      }
    }
  }

  /**
    * Reopens the current index to account for external index changes
    */
  def reopenIndex = Config.indexDAO.reload

  /**
    * Indexes a dataResource from a specific date
    */
  def reindex(dataResource: java.lang.String, startDate: java.lang.String) {
    throw new RuntimeException("Not supported")
    //    if(dataResource != null && startDate != null) {
    //      IndexRecords.index(Some(dataResource), false, false, startDate = Some(startDate))
    //    } else {
    //      throw new Exception("Must supply data resource and start date")
    //    }
  }

  def reindexRange(startKey: java.lang.String, endKey: java.lang.String) {
    throw new RuntimeException("Not supported")
    //    if(startKey != null && endKey != null) {
    //      IndexRecords.index(Some(startKey), Some(endKey), None, false, false, None)
    //    } else {
    //      throw new Exception("Start and end key must be supplied")
    //    }
  }

  /**
    * Indexes a dataResource from a specific date
    *
    * @param dataResource the resource to index
    */
  def index(dataResource: java.lang.String) =
    throw new RuntimeException("Not supported")

  /**
    * Index a resource, indexing custom fields
    *
    * @param dataResource                      the resource to index
    * @param customIndexFields                 the additional fields to index on top of the default set of fields
    * @param userProvidedTypeCustomIndexFields the additional fields which type is defined by the user
    * @param callback                          a callback used for monitoring the process
    */
  def index(dataResource: java.lang.String, customIndexFields: Array[String], userProvidedTypeCustomIndexFields: Array[String], callback: ObserverCallback = null) = {
    logger.info("Indexing data resource " + dataResource)

    //TODO: update for cassandra3/solr6. This is used by SANDBOX.
    IndexRecords.index(
      Some(dataResource),
      miscIndexProperties = customIndexFields.toSeq,
      userProvidedTypeMiscIndexProperties = userProvidedTypeCustomIndexFields.toSeq,
      callback = callback)
    logger.info("Finished indexing data resource " + dataResource)
    logger.info("Storing custom index fields to the database....")
    storeCustomIndexFields(dataResource, customIndexFields)
    logger.info("Storing custom index fields to the database....done")
  }

  /**
    * Run the sampling for this dataset
    *
    * @param dataResourceUid
    */
  def sample(dataResourceUid: java.lang.String) = sample(dataResourceUid, null)

  /**
    * Run the sampling for this dataset
    *
    * @param dataResourceUid
    */
  def sample(dataResourceUid: java.lang.String, callback: IntersectCallback) = {
    new SampleLocalRecords().sampleRecords(Config.tmpWorkDir, 4, false, false, false, Seq(dataResourceUid), Seq(),
      false, 0, Array(), true, "", "")
  }

  /**
    * Process records for the supplied resource
    *
    * @param dataResourceUid
    * @param threads
    */
  def process(dataResourceUid: java.lang.String, threads: Int = 1, callback: ObserverCallback = null) = {
    //much faster when there is a rowkey file for this dataResourceUid
    val keyFile = rowKeyFile(dataResourceUid)
    val file = if (keyFile.exists()) {
      keyFile
    } else {
      null
    }
    ProcessRecords.processRecords0(file = file, threads = threads, dr = Some(dataResourceUid), callback = callback)
  }

  /**
    * Writes the select records to the stream. Optionally including the sensitive values.
    */
  def writeToStream(outputStream: OutputStream, fieldDelimiter: java.lang.String,
                    recordDelimiter: java.lang.String, keys: Array[String], fields: Array[java.lang.String], qaFields: Array[java.lang.String], includeSensitive: Boolean) {
    occurrenceDAO.writeToStream(outputStream, fieldDelimiter, recordDelimiter, keys, fields, qaFields, includeSensitive)
  }

  /**
    * Writes the select records to the stream.
    */
  def writeToStream(outputStream: OutputStream, fieldDelimiter: java.lang.String,
                    recordDelimiter: java.lang.String, keys: Array[String], fields: Array[java.lang.String], qaFields: Array[java.lang.String]) {
    writeToStream(outputStream, fieldDelimiter, recordDelimiter, keys, fields, qaFields, false)
  }

  def writeToWriter(writer: RecordWriter, keys: Array[String], fields: Array[java.lang.String], qaFields: Array[java.lang.String], includeSensitive: Boolean) {
    occurrenceDAO.writeToRecordWriter(writer, keys, fields, qaFields, includeSensitive, false, null)
  }

  def writeToWriter(writer: RecordWriter, keys: Array[String], fields: Array[java.lang.String], qaFields: Array[java.lang.String]) {
    writeToWriter(writer, keys, fields, qaFields, false, false, null)
  }

  def writeToWriter(writer: RecordWriter, keys: Array[String], fields: Array[java.lang.String], qaFields: Array[java.lang.String], includeSensitive: Boolean, includeMisc: Boolean, miscFields: Array[java.lang.String]): Array[java.lang.String] = {
    occurrenceDAO.writeToRecordWriter(writer, keys, fields, qaFields, includeSensitive, includeMisc, miscFields)
  }

  def writeToWriter(writer: RecordWriter, keys: Array[String], fields: Array[java.lang.String], qaFields: Array[java.lang.String], includeSensitive: Boolean, includeMisc: Boolean, miscFields: Array[java.lang.String], dataToInsert: java.util.Map[String, Array[String]]): Array[java.lang.String] = {
    occurrenceDAO.writeToRecordWriter(writer, keys, fields, qaFields, includeSensitive, includeMisc, miscFields, dataToInsert)
  }

  /**
    * Retrieve the assertion codes
    */
  def retrieveAssertionCodes: Array[ErrorCode] = AssertionCodes.all.toArray

  /**
    * Retrieve the geospatial codes.
    */
  def retrieveGeospatialCodes: Array[ErrorCode] = AssertionCodes.geospatialCodes.toArray

  /**
    * Retrieve the taxonomic codes.
    */
  def retrieveTaxonomicCodes: Array[ErrorCode] = AssertionCodes.taxonomicCodes.toArray

  /**
    * Retrieve temporal codes
    */
  def retrieveTemporalCodes: Array[ErrorCode] = AssertionCodes.temporalCodes.toArray

  /**
    * Retrieve miscellaneous codes
    */
  def retrieveMiscellaneousCodes: Array[ErrorCode] = AssertionCodes.miscellaneousCodes.toArray

  /**
    * A user friendly set of assertion types.
    */
  def retrieveUserAssertionCodes: Array[ErrorCode] = AssertionCodes.userAssertionCodes.toArray

  /**
    * Retrieve an error code by code.
    */
  def getByCode(codeAsString: String): ErrorCode = {
    val code = codeAsString.toInt
    AssertionCodes.all.find(errorCode => errorCode.code == code).getOrElse(null)
  }

  /**
    * Retrieve the configuration used for species subgroups
    *
    * @return
    */
  def retrieveSubgroupsConfig: String = SpeciesGroups.getSubgroupsConfig

  /**
    * Retrieve the list of species groups
    */
  def retrieveSpeciesGroups: java.util.List[SpeciesGroup] = SpeciesGroups.groups.asJava

  /**
    * Retrieve the list of species groups
    */
  def retrieveSpeciesSubgroups: java.util.List[SpeciesGroup] = SpeciesGroups.subgroups.asJava

  /**
    * Retrieves a map of index fields to storage fields
    */
  def getIndexFieldMap: java.util.Map[String, String] = IndexFields.indexFieldMap

  def getStorageFieldMap: java.util.Map[String, String] = IndexFields.storeFieldMap

  /**
    * Returns the biocache id for the supplied layername
    */
  def getLayerId(name: String): String = if (name != null) {
    Layers.nameToIdMap.getOrElse(name.toLowerCase, null)
  } else {
    null
  }

  /**
    * Ingest the supplied data resources when null is provided all available
    * data resources will be ingested.
    *
    * @param dataResources
    * @param numThreads
    */
  def ingest(dataResources: Array[String], numThreads: Int = 4) {
    //when null is provided as a argument we need to get a list of the available data resources
    val l = new Loader
    if (dataResources != null) {
      dataResources.foreach(dr => performIngest(dr, l, numThreads))
    } else {
      l.resourceList.foreach(resource => {
        val uid = resource.getOrElse("uid", "")
        val name = resource.getOrElse("name", "")
        logger.info(s"Ingesting resource $name, uid: $uid")
        performIngest(uid, l, numThreads)
      })
    }
  }

  /**
    * Perform the ingest for a singel data resource
    *
    * @param uid
    * @param l
    * @param numThreads
    */
  def performIngest(uid: String, l: Loader, numThreads: Int) {
    //    //load
    //    logger.info("Loading : " + uid)
    //    l.load(uid)
    //    logger.info("Sampling " + uid)
    //    Sampling.main(Array("-dr", uid))
    //    logger.info("Processing " + uid)
    //    ProcessRecords.processRecords(numThreads, None, Some(uid))
    //    logger.info("Indexing " +uid)
    //    IndexRecords.index(Some(uid), false, false)
    throw new RuntimeException("Not supported")
  }

  /**
    * Returns the spatial name for the supplied biocache layer id
    */
  def getLayerName(id: String): String = if (id != null) {
    Layers.idToNameMap.getOrElse(id, null)
  } else {
    null
  }

  def getSoundFormats(filePath: String): java.util.Map[String, String] = Config.mediaStore.getSoundFormats(filePath)

  def getJackKnifeStatsFor(guid: String): java.util.Map[String, JackKnifeStats] = outlierStatsDAO.getJackKnifeStatsFor(guid)

  def getJackKnifeOutliersFor(guid: String): java.util.List[(String, java.util.List[SampledRecord])] = outlierStatsDAO.getJackKnifeOutliersFor(guid)

  def getJackKnifeRecordDetailsFor(uuid: String): java.util.List[RecordJackKnifeStats] = outlierStatsDAO.getJackKnifeRecordDetailsFor(uuid)

  def getDuplicateDetails(uuid: String): DuplicateRecordDetails = duplicateDAO.getDuplicateInfo(uuid).getOrElse(new DuplicateRecordDetails())

  /**
    * Returns a list of record uuids that have been deleted since the supplied date inclusive
    */
  def getDeletedRecords(date: java.util.Date): Array[String] =
    deletedRecordDAO.getUuidsForDeletedRecords(org.apache.commons.lang.time.DateFormatUtils.format(date, "yyyy-MM-dd"))

  /**
    * Persist custom index fields.
    *
    * @param tempUid
    * @param customIndexFields
    */
  def storeCustomIndexFields(tempUid: String, customIndexFields: Array[String]) {
    Config.persistenceManager.put(tempUid, "upload", "customIndexFields", Json.toJSON(customIndexFields.map(v => if (v.endsWith("_i") || v.endsWith("_d")) v else v + "_s")), true, false)
  }

  /**
    * Retrieve custom index fields.
    *
    * @param tempUid
    * @return
    */
  def retrieveCustomIndexFields(tempUid: String): Array[String] = {
    try {
      val s = Config.persistenceManager.get(tempUid, "upload", "customIndexFields")
      Json.toStringArray(s.getOrElse("[]"))
    } catch {
      case _: Exception => Array()
    }
  }

  /**
    * Persist custom index fields.
    *
    * @param tempUid
    * @param customChartOptions
    */
  def storeCustomChartOptions(tempUid: String, customChartOptions: String): Unit = {
    Config.persistenceManager.put(tempUid, "upload", "customChartOptions", customChartOptions, true, false)
  }

  /**
    * Retrieve custom index fields.
    *
    * @param tempUid
    * @return
    */
  def retrieveCustomChartOptions(tempUid: String): String = {
    try {
      val s = Config.persistenceManager.get(tempUid, "upload", "customChartOptions")
      val json = s.getOrElse("[]")
      json
    } catch {
      case _: Exception => "[]"
    }
  }

  /**
    * Persist custom index fields.
    *
    * @param tempUid
    * @param customChartOptions
    */
  def storeLayerOptions(tempUid: String, customChartOptions: String): String =
    Config.persistenceManager.put(tempUid, "upload", "layerOptions", customChartOptions, true, false)

  /**
    * Retrieve custom index fields.
    *
    * @param tempUid
    * @return
    */
  def retrieveLayerOptions(tempUid: String): String = {
    try {
      val s = Config.persistenceManager.get(tempUid, "upload", "layerOptions")
      val json = s.getOrElse("[]")
      json
    } catch {
      case _: Exception => "[]"
    }
  }
}

/**
  * A trait to implement by java classes to process occurrence records.
  */
trait ObserverCallback {
  def progressMessage(recordCount: Int)
}

/**
  * A trait to implement by java classes to process occurrence records.
  */
trait OccurrenceConsumer {
  /** Consume the supplied record */
  def consume(record: FullRecord): Boolean
}

/**
  * A trait to implement by java classes to process occurrence records.
  */
trait OccurrenceVersionConsumer {
  /** Passes an array of versions. Raw, Process and consensus versions */
  def consume(record: Array[FullRecord]): Boolean
}

/**
  * A trait to be implemented by java classes to write records.
  */
trait RecordWriter {
  /** Writes the supplied record. */
  def write(record: Array[String])

  /** Performs all the finishing tasks in writing the download file. */
  def finalise

  /** Returns true if this record writer has been finalised */
  def finalised(): Boolean
}
<|MERGE_RESOLUTION|>--- conflicted
+++ resolved
@@ -52,34 +52,14 @@
 
   import JavaConversions._
   import scala.collection.JavaConverters._
-
-  /**
-    * A java API friendly version of the getByUuid that does not require knowledge of a scala type.
-    */
+  import BiocacheConversions._
+
+  /**
+   * A java API friendly version of the getByUuid that does not require knowledge of a scala type.
+   */
   def getByUuid(uuid: java.lang.String, version: Version): FullRecord =
     occurrenceDAO.getByRowKey(uuid, version).getOrElse(null)
 
-<<<<<<< HEAD
-  def getSensitiveByUuid(uuid: java.lang.String, version: Version): FullRecord =
-    occurrenceDAO.getByUuid(uuid, version, true).getOrElse(null)
-
-  /**
-    * A java API friendly version of the getByUuid that doesnt require knowledge of a scala type.
-    */
-  def getByUuid(uuid: java.lang.String): FullRecord = occurrenceDAO.getByUuid(uuid, Raw).getOrElse(null)
-
-  /**
-    * Retrieve all versions of the record with the supplied UUID.
-    */
-  def getAllVersionsByUuid(uuid: java.lang.String, includeSensitive: java.lang.Boolean): Array[FullRecord] =
-    occurrenceDAO.getAllVersionsByUuid(uuid, includeSensitive).getOrElse(null)
-
-  /**
-    * Get the raw processed comparison based on the uuid for the occurrence.
-    */
-  def getComparisonByUuid(uuid: java.lang.String): java.util.Map[String, java.util.List[ProcessedValue]] =
-    getComparison(occurrenceDAO.getAllVersionsByUuid(uuid).getOrElse(null))
-=======
   def getSensitiveByUuid(uuid:java.lang.String, version:Version):FullRecord =
     occurrenceDAO.getByRowKey(uuid, version, true).getOrElse(null)
 
@@ -99,7 +79,6 @@
    */
   def getComparisonByUuid(uuid: java.lang.String) : java.util.Map[String,java.util.List[ProcessedValue]] =
     getComparison(occurrenceDAO.getAllVersionsByRowKey(uuid).getOrElse(null))
->>>>>>> 10b29e37
 
   /**
     * Generate a comparison of the supplied records.
@@ -120,9 +99,9 @@
 
         val (rawPoso, procPoso) = rawAndProcessed
         val listBuff = new java.util.LinkedList[ProcessedValue]
-
+        
         rawPoso.getPropertyNames.foreach { name =>
-          if (!Config.sensitiveFields.contains(name)) {
+          if(!Config.sensitiveFields.contains(name)){
             val rawValue = rawPoso.getProperty(name)
             val procValue = procPoso.getProperty(name)
             if (!rawValue.isEmpty || !procValue.isEmpty) {
@@ -131,7 +110,7 @@
             }
           }
         }
-
+        
         val name = rawPoso.getClass().getName().substring(rawPoso.getClass().getName().lastIndexOf(".") + 1)
         map.put(name, listBuff)
       })
@@ -185,26 +164,26 @@
   }
 
   /**
-    * Load the record, download any media associated with the record but avoid processing the record.
-    */
-  def loadRecordOnly(dataResourceUid: String, fr: FullRecord, identifyingTerms: java.util.List[String]) {
+   * Load the record, download any media associated with the record but avoid processing the record.
+   */
+  def loadRecordOnly(dataResourceUid:String, fr:FullRecord, identifyingTerms:java.util.List[String]){
     fr.lastModifiedTime = new Date()
     (new SimpleLoader).load(dataResourceUid, fr, identifyingTerms.toList, true, true, false)
   }
 
   /**
-    * Load the record, download any media associated with the record.
-    */
-  def loadRecord(dataResourceUid: String, fr: FullRecord, identifyingTerms: java.util.List[String], shouldIndex: Boolean = true) {
+   * Load the record, download any media associated with the record.
+   */
+  def loadRecord(dataResourceUid:String, fr:FullRecord, identifyingTerms:java.util.List[String], shouldIndex:Boolean = true){
     fr.lastModifiedTime = new Date()
     (new SimpleLoader).load(dataResourceUid, fr, identifyingTerms.toList, true, true, false)
     val processor = new RecordProcessor
     processor.processRecordAndUpdate(fr)
-    if (shouldIndex) {
+    if(shouldIndex){
       occurrenceDAO.reIndex(fr.rowKey)
     }
   }
-
+  
   /**
     * Loads a batch of records based on being supplied in a list of maps.
     *
