package au.org.ala.biocache.tool

import java.io._
import java.util.concurrent.LinkedBlockingQueue

import au.com.bytecode.opencsv.{CSVReader, CSVWriter}
import au.org.ala.biocache.Config
import au.org.ala.biocache.Store.rowKeyFile
import au.org.ala.biocache.caches.LocationDAO
import au.org.ala.biocache.cmd.{IncrementalTool, Tool}
import au.org.ala.biocache.index.BulkProcessor.{counter, _}
import au.org.ala.biocache.model.QualityAssertion
import au.org.ala.biocache.processor.LocationProcessor
import au.org.ala.biocache.util.{FileHelper, Json, LayersStore, OptionParser}
import au.org.ala.layers.dao.IntersectCallback
import au.org.ala.layers.dto.IntersectionFile
import org.apache.commons.lang.StringUtils
import org.eclipse.jetty.util.ConcurrentHashSet
import org.slf4j.LoggerFactory

import scala.collection.mutable
import scala.collection.mutable.{ArrayBuffer, HashSet}

/**
  * Executable for running the sampling for a data resource.
  */
object Sampling extends au.org.ala.biocache.cmd.Tool {

  // Use a single source for sampling calls
  import SampleLocalRecords._
  import SampleLocalRecords.{main => main_super}

  def cmd = "sample"

  def desc = "Sample coordinates against geospatial layers"

  def main(args: Array[String]) {
<<<<<<< HEAD
    main_super(args ++ Array("--all-nodes"))
=======

    var dataResourceUid = ""
    var locFilePath = ""
    var singleLayerName = ""
    var rowKeyFile = ""
    var keepFiles = false
    var singleRowKey = ""
    var workingDir = Config.tmpWorkDir
    var batchSize = 100000
    var checkRowKeyFile = true
    var abortIfNotRowKeyFile = true
    var numThreads = 8

    val parser = new OptionParser(help) {
      opt("dr", "data-resource-uid", "the data resource to sample", {
        v: String => dataResourceUid = v
      })
      opt("cf", "coordinates-file", "the file containing coordinates", {
        v: String => locFilePath = v
      })
      opt("l", "single-layer-sample", "sample a single layer only", {
        v: String => singleLayerName = v
      })
      opt("rf", "row-key-file", "The row keys which to sample", {
        v: String => rowKeyFile = v
      })
      opt("keep", "Keep the files produced from the sampling",{
        keepFiles = true
      })
      opt("rk","key", "the single rowkey to sample",{
        v:String => singleRowKey = v
      })
      opt("wd","working-dir", "the directory to write temporary files too. Defaults to " +  Config.tmpWorkDir,{
        v:String => workingDir = v
      })
      intOpt("bs","batch-size", "Batch size when processing points. Defaults to " + batchSize, {
        v:Int => batchSize = v
      })
      opt("crk", "check for row key file", { checkRowKeyFile = true })
      opt("acrk", "abort if no row key file found",{ abortIfNotRowKeyFile = true })
      intOpt("t", "threads", "The number of threads for the unique coordinate extract. The default is " + numThreads, {
        v: Int => numThreads = v
      })
    }

    if (parser.parse(args)) {
      val s = new Sampling

      if(dataResourceUid != "" && checkRowKeyFile){
        val (hasRowKey, retrievedRowKeyFile) = ProcessRecords.hasRowKey(dataResourceUid)
        rowKeyFile = retrievedRowKeyFile.getOrElse("")
      }

      if(abortIfNotRowKeyFile && (rowKeyFile == "" || !(new File(rowKeyFile).exists()))) {
        logger.warn("No rowkey file was found for this sampling. Aborting.")
      } else {
        //for this data resource
        val fileSuffix = {
          if (dataResourceUid != "") {
            logger.info("Sampling : " + dataResourceUid)
            dataResourceUid
          } else {
            logger.info("Sampling all records")
            "all"
          }
        }

        if (locFilePath == "") {
          locFilePath = workingDir + "/loc-" + fileSuffix + ".txt"
          if (rowKeyFile == "" && singleRowKey == "") {
            s.getDistinctCoordinatesForResourceThreaded(numThreads, locFilePath, dataResourceUid)
          } else if (singleRowKey != "") {
            s.getDistinctCoordinatesForRowKey(singleRowKey)
            sys.exit
          } else {
            s.getDistinctCoordinatesForFile(locFilePath, rowKeyFile)
          }
        }

        val samplingFilePath = workingDir + "/sampling-" + fileSuffix + ".txt"
        logger.info(s"Running sampling...writing to file: $samplingFilePath")
        //generate sampling
        s.sampling(locFilePath,
          samplingFilePath,
          singleLayerName=singleLayerName,
          batchSize=batchSize,
          concurrentLoading=true,
          keepFiles=keepFiles
        )

        //load sampling to occurrence records
        logger.info("Loading sampling into occ table")
        if(dataResourceUid != null) {
          loadSamplingIntoOccurrences(dataResourceUid)
        }
        logger.info("Completed loading sampling into occ table")

        //clean up the file
        if(!keepFiles){
          logger.info(s"Removing temporary file: $samplingFilePath")
          (new File(samplingFilePath)).delete()
          if (new File(locFilePath).exists()) (new File(locFilePath)).delete()
        }
      }
    }
  }

  /**
   * Loads the sampling into the occ table.
   * This single threaded and slow.
   */
  def loadSamplingIntoOccurrences(dataResourceUid:String): Unit = {
    logger.info(s"Starting loading sampling for $dataResourceUid")
    Config.persistenceManager.pageOverSelect("occ", (guid, map) => {
      val lat = map.getOrElse("decimalLatitude" + Config.persistenceManager.fieldDelimiter + "p", "")
      val lon = map.getOrElse("decimalLongitude" + Config.persistenceManager.fieldDelimiter +  "p", "")
      if(lat != null && lon != null){
        val point = LocationDAO.getSamplesForLatLon(lat, lon)
        if(!point.isEmpty){
          val (location, environmentalLayers, contextualLayers) = point.get
          Config.persistenceManager.put(guid, "occ", Map(
            "el" + Config.persistenceManager.fieldDelimiter + "p" -> Json.toJSON(environmentalLayers),
            "cl" + Config.persistenceManager.fieldDelimiter + "p" -> Json.toJSON(contextualLayers)),
            false,
            false
          )
        }
        counter += 1
        if(counter % 1000 == 0){
          logger.info(s"[Loading sampling] Import of sample data $counter Last key $guid")
        }
      }
      true
    }, "dataResourceUID", dataResourceUid, 1000, "decimalLatitude" + Config.persistenceManager.fieldDelimiter + "p", "decimalLongitude" + Config.persistenceManager.fieldDelimiter + "p" )
  }

  def sampleDataResource(dataResourceUid: String, callback:IntersectCallback = null, singleLayerName: String = "") {
    val locFilePath = Config.tmpWorkDir + "/loc-" + dataResourceUid + ".txt"
    val s = new Sampling
    s.getDistinctCoordinatesForResourceThreaded(4, locFilePath, dataResourceUid)
    val samplingFilePath = Config.tmpWorkDir + "/sampling-" + dataResourceUid + ".txt"
    //generate sampling
    s.sampling(locFilePath, samplingFilePath, callback, singleLayerName)
    //load the loc table
    s.loadSampling(samplingFilePath, callback)
    //clean up the file
    logger.info("Removing temporary file: " + samplingFilePath)
    (new File(samplingFilePath)).delete()
    (new File(locFilePath)).delete()
>>>>>>> 10b29e37
  }
}

class PointsReader(filePath: String) {

  val logger = LoggerFactory.getLogger("PointsReader")
  val csvReader = new CSVReader(new InputStreamReader(new FileInputStream(filePath), "UTF-8"))

  /**
    * Load a set of points from a CSV file
    */
  def loadPoints(max: Int): Array[Array[Double]] = {
    //load the CSV of points into memory
    logger.info("Loading points from file: " + filePath)
    var current: Array[String] = csvReader.readNext
    val points: ArrayBuffer[Array[Double]] = new ArrayBuffer[Array[Double]]
    var count = 0
    while (current != null && count < max) {
      try {
        points += current.map(x => x.toDouble)
      } catch {
        case e: Exception => logger.error("Error reading point: " + current)
      }
      count += 1
      current = csvReader.readNext
    }
    points.toArray
  }

  def close = csvReader.close
}

class Sampling {

  val logger = LoggerFactory.getLogger("Sampling")

  import FileHelper._

  def handleLatLongInMap(map: Map[String, String], coordinates: mutable.HashSet[String], lp: LocationProcessor) {
    val latLongWithOption = lp.processLatLong(map.getOrElse("decimalLatitude", null),
      map.getOrElse("decimalLongitude", null),
      map.getOrElse("geodeticDatum", null),
      map.getOrElse("verbatimLongitude", null),
      map.getOrElse("verbatimLongitude", null),
      map.getOrElse("verbatimSRS", null),
      map.getOrElse("easting", null),
      map.getOrElse("northing", null),
      map.getOrElse("zone", null),
      map.getOrElse("gridReference", null),
      new ArrayBuffer[QualityAssertion]
    )
    latLongWithOption match {
      case Some(latLong) => {
        coordinates += (latLong.longitude + "," + latLong.latitude) // write long lat (x,y)
        coordinates += (latLong.longitude.toFloat.toString.trim + "," + latLong.latitude.toFloat.toString.trim)
      }
      case None => {}
    }
  }

  def handleRecordMap(map: Map[String, String], coordinates: HashSet[String], lp: LocationProcessor) {
    handleLatLongInMap(map, coordinates, lp)

    val originalSensitiveValues = map.getOrElse("originalSensitiveValues", "")
    if (originalSensitiveValues != "") {
      val sensitiveLatLong = Json.toMap(originalSensitiveValues)
      val lat = sensitiveLatLong.getOrElse("decimalLatitude", null)
      val lon = sensitiveLatLong.getOrElse("decimalLongitude", null)
      if (lat != null && lon != null) {
        coordinates += (lon + "," + lat)
        val newMap = map ++ Map("decimalLatitude" -> lat.toString, "decimalLongitude" -> lon.toString)
        handleLatLongInMap(newMap, coordinates, lp)
      }
    }

    //legacy storage of old lat/long original values before SDS processing - superceded by originalSensitiveValues
    val originalDecimalLatitude = map.getOrElse("originalDecimalLatitude", null)
    val originalDecimalLongitude = map.getOrElse("originalDecimalLongitude", null)
    if (originalDecimalLatitude != null && originalDecimalLongitude != null) {
      coordinates += (originalDecimalLongitude + "," + originalDecimalLatitude)
    }

    //add the processed values
    val processedDecimalLatitude = map.getOrElse("decimalLatitude" + Config.persistenceManager.fieldDelimiter + "p", null)
    val processedDecimalLongitude = map.getOrElse("decimalLongitude" + Config.persistenceManager.fieldDelimiter + "p", null)
    if (processedDecimalLatitude != null && processedDecimalLongitude != null) {
      coordinates += (processedDecimalLongitude + "," + processedDecimalLatitude)
    }
  }

  val properties = Array(
<<<<<<< HEAD
    "decimalLatitude", "decimalLongitude",
    "decimalLatitude" + Config.persistenceManager.fieldDelimiter + "p", "decimalLongitude" + Config.persistenceManager.fieldDelimiter + "p",
    "verbatimLatitude", "verbatimLongitude",
    "originalDecimalLatitude", "originalDecimalLongitude", "originalSensitiveValues",
    "geodeticDatum", "verbatimSRS", "easting", "northing", "zone")
=======
    "decimalLatitude",
    "decimalLongitude",
    "decimalLatitude" + Config.persistenceManager.fieldDelimiter + "p",
    "decimalLongitude" + Config.persistenceManager.fieldDelimiter + "p",
    "verbatimLatitude",
    "verbatimLongitude",
    "originalDecimalLatitude",
    "originalDecimalLongitude",
    "originalSensitiveValues",
    "geodeticDatum",
    "verbatimSRS",
    "easting",
    "northing",
    "zone"
  )
>>>>>>> 10b29e37

  def getDistinctCoordinatesForRowKey(rowKey: String) {
    val values = Config.persistenceManager.getSelected(rowKey, "occ", properties)
    if (values.isDefined) {
      val coordinates = new HashSet[String]
      handleRecordMap(values.get, coordinates, new LocationProcessor)
      println(coordinates)
    }
  }

  def getDistinctCoordinatesForFile(locFilePath: String, rowKeyFile: String) {
    logger.info(s"Creating distinct list of coordinates for row keys in $rowKeyFile")
    var counter = 0
    var passed = 0
    val rowKeys = new File(rowKeyFile)
    val coordinates = new HashSet[String]
    val lp = new LocationProcessor
    rowKeys.foreachLine { line =>
      val values = Config.persistenceManager.getSelected(line, "occ", properties)
      if (values.isDefined) {
        def map = values.get

        handleRecordMap(map, coordinates, lp)

        if (counter % 10000 == 0 && counter > 0) {
          val numberOfCoordinates = coordinates.size
          logger.debug(s"Distinct coordinates counter: $counter , current count: $numberOfCoordinates")
        }
        counter += 1
        passed += 1
      }
    }
    val noOfCoordinates = coordinates.size
    logger.info(s"Created distinct list of coordinates for row keys in $rowKeyFile. Number of coordinates: $noOfCoordinates")
    logger.info(s"Writing to file: $locFilePath")
    try {
      val fw = new FileWriter(locFilePath)
      coordinates.foreach { c =>
        fw.write(c)
        fw.write("\n")
      }
      fw.flush
      fw.close
      logger.info(s"Finished writing to file: $locFilePath")
    } catch {
      case e: Exception => logger.error("Failed to write - " + e.getMessage, e)
    }

  }

  /**
    * Get the distinct coordinates for this resource
    * and write them to file.
    */
  def getDistinctCoordinatesForResourceThreaded(numThreads: Int, locFilePath: String, dataResourceUid: String = "") {

    logger.info("Creating distinct list of coordinates....")

    val lce = new LocColumnExporter(counter, dataResourceUid, handleRecordMap)
    lce.run
    try {
      val fw = new FileWriter(locFilePath)
      lce.coordinates.foreach(c => {
        fw.write(c)
        fw.write("\n")
      })
      fw.flush
      fw.close
    } catch {
      case e: Exception => logger.error(e.getMessage, e)
    }
  }

  /**
    * Run the sampling with a file
    */
  def sampling(filePath: String, outputFilePath: String, callback: IntersectCallback = null,
               batchSize: Int = 100000, concurrentLoading: Boolean = false,
               keepFiles: Boolean = true, layers: Seq[String]) {

    new SyncLocTable().sync

    logger.info("********* START - TEST BATCH SAMPLING FROM FILE ***************")
    //load the CSV of points into memory
    val pointsReader = new PointsReader(filePath)
    val fields = if (layers.nonEmpty) {
      layers.toArray
    } else {
      Config.fieldsToSample()
    }
    var filename = outputFilePath
    var writer = new CSVWriter(new FileWriter(filename))
    val batch = new LinkedBlockingQueue[String]
    var batchCount = 0
    val sampleLoading = new LoadSamplingConsumer(batch)
    if (concurrentLoading) {
      sampleLoading.start()
    }

    //write the header
    writer.writeNext(Array("longitude", "latitude") ++ fields)
    var totalProcessed = 0
    var points = pointsReader.loadPoints(batchSize)
    while (!points.isEmpty) {

      //do the sampling
      if (Config.layersServiceSampling) {
        processBatchRemote(writer, points, fields, callback)
      } else {
        processBatch(writer, points, fields, callback)
      }

      totalProcessed += points.size
      logger.info("Total points sampled so far : " + totalProcessed)
      //read next batch
      points = pointsReader.loadPoints(batchSize)

      if (concurrentLoading) {
        batchCount += 1
        batch.put(filename)

        //close current and open new file for loading
        writer.flush()
        writer.close()

        filename = outputFilePath + totalProcessed
        writer = new CSVWriter(new FileWriter(filename))

        //write the header
        writer.writeNext(Array("longitude", "latitude") ++ fields)
      }
    }
    pointsReader.close
    writer.flush()
    writer.close()

    logger.info("Total points sampled : " + totalProcessed + ", output file: " + outputFilePath + " point file: " + filePath)
    logger.info("********* END - TEST BATCH SAMPLING FROM FILE ***************")

    if (concurrentLoading) {
      //wait for loading to finish
      while (sampleLoading.doneList.size() < batchCount) {
        Thread.sleep(50)
      }
      //terminate thread
      try {
        sampleLoading.interrupt()
      }
      //delete files
      if (!keepFiles) {
        sampleLoading.doneList.toArray.foreach(f => {
          new File(f.toString).delete()
        })
      }
    }
  }

  private def processBatch(writer: CSVWriter, points: Array[Array[Double]], fields: Array[String], callback: IntersectCallback = null): Unit = {

    //process a batch of points
    val layerIntersectDAO = au.org.ala.layers.client.Client.getLayerIntersectDao()

    //perform the sampling
    val samples: java.util.ArrayList[String] = layerIntersectDAO.sampling(fields, points, callback)

    val columns: Array[Array[String]] = Array.ofDim(samples.size, points.length)

    for (i <- 0 until samples.size) {
      columns(i) = samples.get(i).split('\n')
    }

    for (i <- 0 until points.length) {
      val sampledPoint = Array.fill(2 + columns.length)("")
      sampledPoint(0) = points(i)(0).toString()
      sampledPoint(1) = points(i)(1).toString()
      for (j <- 0 until columns.length) {
        if (i < columns(j).length) {
          if (columns(j)(i) != "n/a") {
            sampledPoint(j + 2) = columns(j)(i)
          }
        }
      }
      writer.writeNext(sampledPoint.toArray)
      writer.flush
    }
  }

  /**
    * Remote sampling
    */
  private def processBatchRemote(writer: CSVWriter, points: Array[Array[Double]], fields: Array[String], callback: IntersectCallback = null): Unit = {

    def layersStore = new LayersStore(Config.layersServiceUrl)

    //callback setup
    if (callback != null) {
      //dummy info
      val intersectionFiles: Array[IntersectionFile] = new Array[IntersectionFile](fields.length)
      for (j <- 0 until fields.length) {
        intersectionFiles(j) = new IntersectionFile(fields(j), "", "", "layer " + (j + 1), "", "", "", "", null)
      }
      callback.setLayersToSample(intersectionFiles)
    }
    //do sampling
    val samples = new CSVReader(layersStore.sample(fields, points, callback))

    //header
    var header = samples.readNext()

    //write sampling
    var row = samples.readNext()
    var rowCounter: Integer = 0
    while (row != null) {
      if (callback != null && rowCounter % 500 == 0) {
        callback.setCurrentLayer(new IntersectionFile("", "", "", "finished. Loaded " + rowCounter, "", "", "", "", null))
        callback.progressMessage("Loading sampling.")

      }
      rowCounter += 1

      //swap longitude and latitude
      val lng = row(0)
      row(0) = row(1)
      row(1) = lng

      writer.writeNext(row)
      row = samples.readNext()
    }

    writer.flush()

    if (callback != null) {
      callback.setCurrentLayer(new IntersectionFile("", "", "", "finished. Load sampling finished", "", "", "", "", null))
      callback.progressMessage("Load sampling finished.")
    }
  }

  /**
    * Load the sampling into the loc table
    */
  def loadSampling(inputFileName: String, callback: IntersectCallback = null) {

    logger.info("Loading the sampling into the database")

    val startTime = System.currentTimeMillis
    var nextTime = System.currentTimeMillis
    try {
      val csvReader = new CSVReader(new InputStreamReader(new FileInputStream(inputFileName), "UTF-8"))
      val header = csvReader.readNext
      var counter = 0
      var line = csvReader.readNext

      val batches = new scala.collection.mutable.HashMap[String, Map[String, String]]
      val batchSize = 500
      while (line != null) {
        try {
          val map = (header zip line).filter(x => !StringUtils.isEmpty(x._2.trim) && x._1 != "latitude" && x._1 != "longitude").toMap
          val el = Json.toJSON(map.filter(x => x._1.startsWith("el") && x._2 != "n/a").map(y => {
            y._1 -> y._2.toFloat
          }))
          val cl = Json.toJSON(map.filter(x => x._1.startsWith("cl") && x._2 != "n/a").toMap)
          if (batches.size == batchSize) {
            LocationDAO.writeLocBatch(batches)
            batches.clear()
          }
          batches += LocationDAO.addLayerIntersects(line(1), line(0), cl, el, true)
          if (counter % 200 == 0 && callback != null) {
            callback.setCurrentLayer(new IntersectionFile("", "", "", "finished. Processing loaded samples " + counter, "", "", "", "", null))
            callback.progressMessage("Loading sampling.")
          }
          if (counter % 1000 == 0) {
            logger.info(s"writing to loc: $counter : records per sec: " + 1000f / (((System.currentTimeMillis - nextTime).toFloat) / 1000f))
            nextTime = System.currentTimeMillis
          }
          counter += 1
        } catch {
          case e: Exception => {
            logger.error(e.getMessage, e)
            logger.error("Problem writing line: " + counter + ", line length: " + line.length + ", header length: " + header.length)
          }
        }
        line = csvReader.readNext
      }
      csvReader.close
      if (batches.size > 0) {
        LocationDAO.writeLocBatch(batches.toMap)
      }
    } catch {
      case e: Exception => {
        logger.error("Problem loading sampling. " + e.getMessage, e)
      }
    }
    logger.info("Finished loading: " + inputFileName + " in " + (System.currentTimeMillis - startTime) + "ms")
  }
}

/**
  * A location coordinates set builder that can be used in a threaded manner
  *
  * @param threadId
  */
class LocColumnExporter(threadId: Int, dataResourceUid: String, handleRecordMap: (Map[String, String], HashSet[String], LocationProcessor) => Unit) extends Thread {

  val logger = LoggerFactory.getLogger("LocColumnExporter")

  val coordinates = new HashSet[String]

  import FileHelper._


  override def run {
    try {

      logger.info("unique coordinates start thread: " + threadId)

      val start = System.currentTimeMillis
      var counter = 0
      val lp = new LocationProcessor

      val keyFile = rowKeyFile(dataResourceUid)
      if (keyFile.exists()) {
        logger.info("Using rowKeyFile " + keyFile.getPath)
        keyFile.foreachLine(line => {
          val map = Config.persistenceManager.getSelected(line, "occ", Array("decimalLatitude",
            "decimalLongitude",
            "decimalLatitude" + Config.persistenceManager.fieldDelimiter + "p",
            "decimalLongitude" + Config.persistenceManager.fieldDelimiter + "p",
            "verbatimLatitude",
            "verbatimLongitude",
            "originalDecimalLatitude",
            "originalDecimalLongitude",
            "originalSensitiveValues"))
          handleRecordMap(map.get, coordinates, lp)

          if (counter % 100000 == 0 && counter > 0) {
            logger.info(s"records counter: $counter thread: $threadId, unique count: $coordinates.size")
          }
          counter += 1
          Integer.MAX_VALUE > counter
        })
      } else {
        logger.info("Using query for dataResourceUid")
        val (field, value) = if (StringUtils.isNotEmpty(dataResourceUid)) {
          ("dataResourceUid", dataResourceUid)
        } else {
          ("", "")
        }

        Config.persistenceManager.pageOverSelect("occ", (uuid, map) => {
          handleRecordMap(map, coordinates, lp)

          if (counter % 100000 == 0 && counter > 0) {
            logger.info(s"records counter: $counter thread: $threadId, unique count: $coordinates.size")
          }
          counter += 1
          Integer.MAX_VALUE > counter

        }, field, value, 1000, "decimalLatitude",
          "decimalLongitude",
          "decimalLatitude" + Config.persistenceManager.fieldDelimiter + "p",
          "decimalLongitude" + Config.persistenceManager.fieldDelimiter + "p",
          "verbatimLatitude",
          "verbatimLongitude",
          "originalDecimalLatitude",
          "originalDecimalLongitude",
          "originalSensitiveValues")
      }

      val fin = System.currentTimeMillis
      logger.info("[Unique Coordinate Thread " + threadId + "] " + counter + " took " + ((fin - start).toFloat) / 1000f + " seconds")
    } catch {
      case e: Exception => logger.error("Error reading points for thread: " + threadId, e)
    }
  }
}

class LoadSamplingConsumer(batches: LinkedBlockingQueue[String]) extends Thread {

  val doneList = new ConcurrentHashSet[String]

  /**
    * Load the sampling into the loc table
    */
  override def run() {

    try {

      while (true) {
        val inputFileName = batches.take()

        logger.info("Loading the sampling into the database: " + inputFileName)

        val startTime = System.currentTimeMillis
        var nextTime = System.currentTimeMillis
        try {
          val csvReader = new CSVReader(new InputStreamReader(new FileInputStream(inputFileName), "UTF-8"))
          val header = csvReader.readNext
          var counter = 0
          var line = csvReader.readNext

          val batches = new scala.collection.mutable.HashMap[String, Map[String, String]]
          val batchSize = 500
          while (line != null) {
            try {
              val map = (header zip line).filter(x => !StringUtils.isEmpty(x._2.trim) && x._1 != "latitude" && x._1 != "longitude").toMap
              val el = Json.toJSON(map.filter(x => x._1.startsWith("el") && x._2 != "n/a").map(y => {
                y._1 -> y._2.toFloat
              }).toMap)
              val cl = Json.toJSON(map.filter(x => x._1.startsWith("cl") && x._2 != "n/a").toMap)
              if (batches.size == batchSize) {
                LocationDAO.writeLocBatch(batches.toMap)
                batches.clear()
              }
              batches += LocationDAO.addLayerIntersects(line(1), line(0), cl, el, true)

              if (counter % 1000 == 0 && counter > 0) {
                logger.info("writing to loc:" + counter + ": records per sec: " + 1000f / (((System.currentTimeMillis - nextTime).toFloat) / 1000f))
                nextTime = System.currentTimeMillis
              }
              counter += 1
            } catch {
              case e: Exception => {
                logger.error(e.getMessage, e)
                logger.error("Problem writing line: " + counter + ", line length: " + line.length + ", header length: " + header.length)
              }
            }
            line = csvReader.readNext
          }
          csvReader.close
          if (batches.size > 0) {
            LocationDAO.writeLocBatch(batches.toMap)
          }
        } catch {
          case e: Exception => {
            logger.error("Problem loading sampling. " + e.getMessage, e)
          }
        }
        logger.info("Finished loading: " + inputFileName + " in " + (System.currentTimeMillis - startTime) + "ms")

        doneList.add(inputFileName)
      }
    } catch {
      case e: InterruptedException => {
        //InterruptedException is expected when the thread is terminated with an interruption.
      }
    }
  }
}<|MERGE_RESOLUTION|>--- conflicted
+++ resolved
@@ -35,159 +35,7 @@
   def desc = "Sample coordinates against geospatial layers"
 
   def main(args: Array[String]) {
-<<<<<<< HEAD
     main_super(args ++ Array("--all-nodes"))
-=======
-
-    var dataResourceUid = ""
-    var locFilePath = ""
-    var singleLayerName = ""
-    var rowKeyFile = ""
-    var keepFiles = false
-    var singleRowKey = ""
-    var workingDir = Config.tmpWorkDir
-    var batchSize = 100000
-    var checkRowKeyFile = true
-    var abortIfNotRowKeyFile = true
-    var numThreads = 8
-
-    val parser = new OptionParser(help) {
-      opt("dr", "data-resource-uid", "the data resource to sample", {
-        v: String => dataResourceUid = v
-      })
-      opt("cf", "coordinates-file", "the file containing coordinates", {
-        v: String => locFilePath = v
-      })
-      opt("l", "single-layer-sample", "sample a single layer only", {
-        v: String => singleLayerName = v
-      })
-      opt("rf", "row-key-file", "The row keys which to sample", {
-        v: String => rowKeyFile = v
-      })
-      opt("keep", "Keep the files produced from the sampling",{
-        keepFiles = true
-      })
-      opt("rk","key", "the single rowkey to sample",{
-        v:String => singleRowKey = v
-      })
-      opt("wd","working-dir", "the directory to write temporary files too. Defaults to " +  Config.tmpWorkDir,{
-        v:String => workingDir = v
-      })
-      intOpt("bs","batch-size", "Batch size when processing points. Defaults to " + batchSize, {
-        v:Int => batchSize = v
-      })
-      opt("crk", "check for row key file", { checkRowKeyFile = true })
-      opt("acrk", "abort if no row key file found",{ abortIfNotRowKeyFile = true })
-      intOpt("t", "threads", "The number of threads for the unique coordinate extract. The default is " + numThreads, {
-        v: Int => numThreads = v
-      })
-    }
-
-    if (parser.parse(args)) {
-      val s = new Sampling
-
-      if(dataResourceUid != "" && checkRowKeyFile){
-        val (hasRowKey, retrievedRowKeyFile) = ProcessRecords.hasRowKey(dataResourceUid)
-        rowKeyFile = retrievedRowKeyFile.getOrElse("")
-      }
-
-      if(abortIfNotRowKeyFile && (rowKeyFile == "" || !(new File(rowKeyFile).exists()))) {
-        logger.warn("No rowkey file was found for this sampling. Aborting.")
-      } else {
-        //for this data resource
-        val fileSuffix = {
-          if (dataResourceUid != "") {
-            logger.info("Sampling : " + dataResourceUid)
-            dataResourceUid
-          } else {
-            logger.info("Sampling all records")
-            "all"
-          }
-        }
-
-        if (locFilePath == "") {
-          locFilePath = workingDir + "/loc-" + fileSuffix + ".txt"
-          if (rowKeyFile == "" && singleRowKey == "") {
-            s.getDistinctCoordinatesForResourceThreaded(numThreads, locFilePath, dataResourceUid)
-          } else if (singleRowKey != "") {
-            s.getDistinctCoordinatesForRowKey(singleRowKey)
-            sys.exit
-          } else {
-            s.getDistinctCoordinatesForFile(locFilePath, rowKeyFile)
-          }
-        }
-
-        val samplingFilePath = workingDir + "/sampling-" + fileSuffix + ".txt"
-        logger.info(s"Running sampling...writing to file: $samplingFilePath")
-        //generate sampling
-        s.sampling(locFilePath,
-          samplingFilePath,
-          singleLayerName=singleLayerName,
-          batchSize=batchSize,
-          concurrentLoading=true,
-          keepFiles=keepFiles
-        )
-
-        //load sampling to occurrence records
-        logger.info("Loading sampling into occ table")
-        if(dataResourceUid != null) {
-          loadSamplingIntoOccurrences(dataResourceUid)
-        }
-        logger.info("Completed loading sampling into occ table")
-
-        //clean up the file
-        if(!keepFiles){
-          logger.info(s"Removing temporary file: $samplingFilePath")
-          (new File(samplingFilePath)).delete()
-          if (new File(locFilePath).exists()) (new File(locFilePath)).delete()
-        }
-      }
-    }
-  }
-
-  /**
-   * Loads the sampling into the occ table.
-   * This single threaded and slow.
-   */
-  def loadSamplingIntoOccurrences(dataResourceUid:String): Unit = {
-    logger.info(s"Starting loading sampling for $dataResourceUid")
-    Config.persistenceManager.pageOverSelect("occ", (guid, map) => {
-      val lat = map.getOrElse("decimalLatitude" + Config.persistenceManager.fieldDelimiter + "p", "")
-      val lon = map.getOrElse("decimalLongitude" + Config.persistenceManager.fieldDelimiter +  "p", "")
-      if(lat != null && lon != null){
-        val point = LocationDAO.getSamplesForLatLon(lat, lon)
-        if(!point.isEmpty){
-          val (location, environmentalLayers, contextualLayers) = point.get
-          Config.persistenceManager.put(guid, "occ", Map(
-            "el" + Config.persistenceManager.fieldDelimiter + "p" -> Json.toJSON(environmentalLayers),
-            "cl" + Config.persistenceManager.fieldDelimiter + "p" -> Json.toJSON(contextualLayers)),
-            false,
-            false
-          )
-        }
-        counter += 1
-        if(counter % 1000 == 0){
-          logger.info(s"[Loading sampling] Import of sample data $counter Last key $guid")
-        }
-      }
-      true
-    }, "dataResourceUID", dataResourceUid, 1000, "decimalLatitude" + Config.persistenceManager.fieldDelimiter + "p", "decimalLongitude" + Config.persistenceManager.fieldDelimiter + "p" )
-  }
-
-  def sampleDataResource(dataResourceUid: String, callback:IntersectCallback = null, singleLayerName: String = "") {
-    val locFilePath = Config.tmpWorkDir + "/loc-" + dataResourceUid + ".txt"
-    val s = new Sampling
-    s.getDistinctCoordinatesForResourceThreaded(4, locFilePath, dataResourceUid)
-    val samplingFilePath = Config.tmpWorkDir + "/sampling-" + dataResourceUid + ".txt"
-    //generate sampling
-    s.sampling(locFilePath, samplingFilePath, callback, singleLayerName)
-    //load the loc table
-    s.loadSampling(samplingFilePath, callback)
-    //clean up the file
-    logger.info("Removing temporary file: " + samplingFilePath)
-    (new File(samplingFilePath)).delete()
-    (new File(locFilePath)).delete()
->>>>>>> 10b29e37
   }
 }
 
@@ -279,13 +127,6 @@
   }
 
   val properties = Array(
-<<<<<<< HEAD
-    "decimalLatitude", "decimalLongitude",
-    "decimalLatitude" + Config.persistenceManager.fieldDelimiter + "p", "decimalLongitude" + Config.persistenceManager.fieldDelimiter + "p",
-    "verbatimLatitude", "verbatimLongitude",
-    "originalDecimalLatitude", "originalDecimalLongitude", "originalSensitiveValues",
-    "geodeticDatum", "verbatimSRS", "easting", "northing", "zone")
-=======
     "decimalLatitude",
     "decimalLongitude",
     "decimalLatitude" + Config.persistenceManager.fieldDelimiter + "p",
@@ -301,7 +142,6 @@
     "northing",
     "zone"
   )
->>>>>>> 10b29e37
 
   def getDistinctCoordinatesForRowKey(rowKey: String) {
     val values = Config.persistenceManager.getSelected(rowKey, "occ", properties)
