package au.org.ala.biocache.tool

import java.io.File
import java.util.Date

import au.org.ala.biocache.Config
import au.org.ala.biocache.cmd.Tool
import au.org.ala.biocache.model.Versions
import au.org.ala.biocache.processor.RecordProcessor
import au.org.ala.biocache.util.{OptionParser, ZookeeperUtil}
import org.slf4j.LoggerFactory

import scala.collection.mutable.ListBuffer
import scala.io.Source

/**
<<<<<<< HEAD
  * A tool for processing local records.
  */
=======
 * A tool for processing records that are local to a node.
 */
>>>>>>> 10b29e37
object ProcessLocalRecords extends Tool {

  def cmd = "process-local-node"

  def desc = "Process all records on a local database node"

  def main(args: Array[String]) {

<<<<<<< HEAD
    var threads: Int = 1
    var drs: Seq[String] = List()
    var skipDrs: Seq[String] = List()
    var useFullScan = false
=======
    var threads:Int = 1
    var drs:Seq[String] = List()
    var skipDrs:Seq[String] = List()
>>>>>>> 10b29e37
    var startTokenRangeIdx = 0
    var taxaFile = ""
    val checkpointFile = Config.tmpWorkDir + "/process-local-records-checkpoints.txt"

    val parser = new OptionParser(help) {
      intOpt("t", "thread", "The number of threads to use", { v: Int => threads = v })
      opt("dr", "data-resource-list", "comma separated list of drs to process", {
        v: String =>
          drs = v.trim.split(",").map {
            _.trim
          }
      })
      opt("edr", "skip-data-resource-list", "comma separated list of drs to NOT process", {
        v: String => {
<<<<<<< HEAD
          skipDrs = v.trim.split(",").map {
            _.trim
          }
          useFullScan = true
=======
          skipDrs = v.trim.split(",").map {_.trim}
>>>>>>> 10b29e37
        }
      })
      opt("tl", "taxa-list", "file containing a list of taxa to reprocess", {
        v: String => taxaFile = v
      })
      intOpt("stk", "start-token-range-idx", "the idx of the token range to start at. Typically a value between 0 and 1024." +
        "This is useful when a long running process fails for some reason.", {
        v: Int => startTokenRangeIdx = v
      })
    }

<<<<<<< HEAD
    if (skipDrs.isEmpty && drs.size == 1) {
      useFullScan = false
    }

    if (drs.isEmpty || !skipDrs.isEmpty) {
      useFullScan = true
    }

    if (parser.parse(args)) {
      if (taxaFile != "") {
=======
    if(parser.parse(args)){
      if(taxaFile != ""){
>>>>>>> 10b29e37
        new ProcessLocalRecords().processTaxaOnly(threads, taxaFile, startTokenRangeIdx, checkpointFile)
      } else {
        new ProcessLocalRecords().processRecords(threads, drs, skipDrs, startTokenRangeIdx, checkpointFile)
      }
    }
  }
}

/**
  * A class for processing local records for this node.
  */
class ProcessLocalRecords {

  val logger = LoggerFactory.getLogger("ProcessLocalRecords")

  /**
    * Reads the taxonIDs supplied in the file and only processes records that match this list.
    *
    * @param threads
    * @param taxaFilePath
    * @param startTokenRangeIdx
    * @param checkpointFile
    */
  def processTaxaOnly(threads: Int, taxaFilePath: String, startTokenRangeIdx: Int, checkpointFile: String): Unit = {

    ZookeeperUtil.setStatus("PROCESSING", "STARTING", 0)
    //read the taxa file
    val taxaIDList = Source.fromFile(new File(taxaFilePath)).getLines().toSet[String]
    logger.info("Number of taxa to process " + taxaIDList.size)

    val processor = new RecordProcessor
    var count = 0
    var matchedCount = 0
    var lastMatched = ""

    setCheckpoints(startTokenRangeIdx, checkpointFile)

    Config.persistenceManager.pageOverLocal("occ", (rowkey, map, batchID) => {
      val taxonConceptID = map.getOrElse("taxonConceptID" + Config.persistenceManager.fieldDelimiter + "p", "")
      if (taxonConceptID != "" && taxaIDList.contains(taxonConceptID)) {
        val records = Config.occurrenceDAO.getAllVersionsByRowKey(rowkey)
        if (!records.isEmpty) {
          processor.processRecord(records.get(0), records.get(1))
          synchronized {
            matchedCount += 1
            lastMatched = rowkey
          }
        }
      }
      count += 1
      if (count % 100000 == 0) {
        logger.info(s"Total read : $count, total matched: $matchedCount, last matched $lastMatched")
        ZookeeperUtil.setStatus("PROCESSING", "RUNNING", count)
      }

      true
    },
      threads,
      Array("rowkey", "taxonConceptID" + Config.persistenceManager.fieldDelimiter + "p")
    )

    //Move checkpoint file if complete
    new File(checkpointFile).renameTo(new File(checkpointFile + ".complete"))
    ZookeeperUtil.setStatus("PROCESSING", "COMPLETE", count)
    logger.info("Finished reprocessing. Total matched and reprocessed: " + count)
  }

<<<<<<< HEAD
  def processRecords(threads: Int, drs: Seq[String], skipDrs: Seq[String], useFullScan: Boolean,
                     startTokenRangeIdx: Int, checkpointFile: String): Unit = {
=======
  def processRecords(threads:Int, drs:Seq[String], skipDrs:Seq[String],
                     startTokenRangeIdx:Int, checkpointFile:String) : Unit = {
>>>>>>> 10b29e37

    val processor = new RecordProcessor
    val start = System.currentTimeMillis()
    var lastLog = System.currentTimeMillis()

    //note this update count isn't thread safe, so its inaccurate
    //its been left in to give a general idea of performance
    var updateCount = 0
    var readCount = 0

    setCheckpoints(startTokenRangeIdx, checkpointFile)

<<<<<<< HEAD
    val total = if (useFullScan) {
=======
    val total = {
>>>>>>> 10b29e37
      logger.info("Using a full scan...")
      Config.occurrenceDAO.pageOverRawProcessedLocal(record => {
        if (!record.isEmpty) {
          val raw = record.get._1
          val uuid = raw.rowKey
          readCount += 1
          if ((drs.isEmpty || drs.contains(raw.attribution.dataResourceUid)) &&
            !skipDrs.contains(raw.attribution.dataResourceUid)) {
            val (processed, assertions) = processor.processRecord(raw)
            //set the last processed time
            processed.lastModifiedTime = org.apache.commons.lang.time.DateFormatUtils.format(
              new Date, "yyyy-MM-dd'T'HH:mm:ss'Z'")
            Config.occurrenceDAO.updateOccurrence(uuid, processed, Some(assertions), Versions.PROCESSED)
            updateCount += 1
          }
          if (updateCount % 10000 == 0) {

            val end = System.currentTimeMillis()
            val timeInSecs = ((end - lastLog).toFloat / 10000f)
            val recordsPerSec = Math.round(10000f / timeInSecs)
            logger.info(s"Total processed : $updateCount, total read: $readCount Last rowkey: $uuid  Last 1000 in $timeInSecs seconds ($recordsPerSec records a second)")
            lastLog = end
            ZookeeperUtil.setStatus("PROCESSING", "RUNNING", updateCount)
          }
        }
        true
      }, null, threads)
    }

    //Move checkpoint file if complete
    new File(checkpointFile).renameTo(new File(checkpointFile + ".complete"))

    ZookeeperUtil.setStatus("PROCESSING", "COMPLETED", total)
    val end = System.currentTimeMillis()
    val timeInMinutes = ((end - start).toFloat / 100f / 60f / 60f)
    val timeInSecs = ((end - start).toFloat / 1000f)
    logger.info(s"Total records processed : $total in $timeInSecs seconds (or $timeInMinutes minutes)")
  }

  def setCheckpoints(startTokenRangeIdx: Int, checkpointFile: String): Any = {
    System.setProperty("startAtTokenRange", startTokenRangeIdx.toString)
    System.setProperty("tokenRangeCheckPointFile", checkpointFile)

    if (new File(checkpointFile).exists()) {

      logger.info("Checkpoint file detected. Will attempt to restart process.....")

      //completed token ranges
      var completedTokenRanges = ListBuffer[String]()
      Source.fromFile(checkpointFile).getLines().foreach { line =>
        val parts = line.split(",")
        if (parts.length == 2) {
          completedTokenRanges += parts(0)
        }
      }

      System.setProperty("completedTokenRanges", completedTokenRanges.mkString(","))
    }
  }
}<|MERGE_RESOLUTION|>--- conflicted
+++ resolved
@@ -14,13 +14,8 @@
 import scala.io.Source
 
 /**
-<<<<<<< HEAD
-  * A tool for processing local records.
-  */
-=======
  * A tool for processing records that are local to a node.
  */
->>>>>>> 10b29e37
 object ProcessLocalRecords extends Tool {
 
   def cmd = "process-local-node"
@@ -29,16 +24,10 @@
 
   def main(args: Array[String]) {
 
-<<<<<<< HEAD
     var threads: Int = 1
     var drs: Seq[String] = List()
     var skipDrs: Seq[String] = List()
     var useFullScan = false
-=======
-    var threads:Int = 1
-    var drs:Seq[String] = List()
-    var skipDrs:Seq[String] = List()
->>>>>>> 10b29e37
     var startTokenRangeIdx = 0
     var taxaFile = ""
     val checkpointFile = Config.tmpWorkDir + "/process-local-records-checkpoints.txt"
@@ -53,14 +42,10 @@
       })
       opt("edr", "skip-data-resource-list", "comma separated list of drs to NOT process", {
         v: String => {
-<<<<<<< HEAD
           skipDrs = v.trim.split(",").map {
             _.trim
           }
           useFullScan = true
-=======
-          skipDrs = v.trim.split(",").map {_.trim}
->>>>>>> 10b29e37
         }
       })
       opt("tl", "taxa-list", "file containing a list of taxa to reprocess", {
@@ -72,7 +57,8 @@
       })
     }
 
-<<<<<<< HEAD
+    if(parser.parse(args)){
+      if(taxaFile != ""){
     if (skipDrs.isEmpty && drs.size == 1) {
       useFullScan = false
     }
@@ -83,10 +69,6 @@
 
     if (parser.parse(args)) {
       if (taxaFile != "") {
-=======
-    if(parser.parse(args)){
-      if(taxaFile != ""){
->>>>>>> 10b29e37
         new ProcessLocalRecords().processTaxaOnly(threads, taxaFile, startTokenRangeIdx, checkpointFile)
       } else {
         new ProcessLocalRecords().processRecords(threads, drs, skipDrs, startTokenRangeIdx, checkpointFile)
@@ -154,13 +136,8 @@
     logger.info("Finished reprocessing. Total matched and reprocessed: " + count)
   }
 
-<<<<<<< HEAD
-  def processRecords(threads: Int, drs: Seq[String], skipDrs: Seq[String], useFullScan: Boolean,
-                     startTokenRangeIdx: Int, checkpointFile: String): Unit = {
-=======
   def processRecords(threads:Int, drs:Seq[String], skipDrs:Seq[String],
                      startTokenRangeIdx:Int, checkpointFile:String) : Unit = {
->>>>>>> 10b29e37
 
     val processor = new RecordProcessor
     val start = System.currentTimeMillis()
@@ -173,11 +150,7 @@
 
     setCheckpoints(startTokenRangeIdx, checkpointFile)
 
-<<<<<<< HEAD
-    val total = if (useFullScan) {
-=======
     val total = {
->>>>>>> 10b29e37
       logger.info("Using a full scan...")
       Config.occurrenceDAO.pageOverRawProcessedLocal(record => {
         if (!record.isEmpty) {
